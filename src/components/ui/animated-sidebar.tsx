--- conflicted
+++ resolved
@@ -214,22 +214,10 @@
       )}
       {...props}
     >
-<<<<<<< HEAD
-      <div className="flex items-center justify-center w-10 h-10 rounded-lg bg-gradient-to-br from-blue-100/90 to-indigo-100/80 group-hover/sidebar:from-blue-500/25 group-hover/sidebar:to-indigo-500/25 transition-all duration-300 shadow-sm group-hover/sidebar:shadow-md backdrop-blur-sm border border-blue-200/40 group-hover/sidebar:border-blue-400/60 flex-shrink-0 relative overflow-hidden">
-        {/* Subtle shimmer effect */}
-        <div className="absolute inset-0 shimmer-effect opacity-0 group-hover/sidebar:opacity-100 transition-opacity duration-500 rounded-lg"></div>
-        
-        <span className="text-blue-600 group-hover/sidebar:text-blue-700 transition-all duration-300 group-hover/sidebar:scale-105 flex items-center justify-center text-base font-medium relative z-10 group-hover/sidebar:rotate-1 transform">
-          {link.icon}
-        </span>
-      </div>
- 
-=======
       <span className="text-indigo-400 group-hover/sidebar:text-indigo-300 transition-colors">
         {link.icon}
       </span>
 
->>>>>>> 6f0e30e8
       <motion.span
         animate={{
           display: animate ? (open ? "inline-block" : "none") : "inline-block",
