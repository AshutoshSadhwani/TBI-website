// src/app/admin/layout.tsx
"use client";

import * as React from "react";
import Link from "next/link";
import { usePathname } from "next/navigation";
<<<<<<< HEAD
import { AdminAuthProvider } from "@/contexts/AdminAuthContext";
import { 
=======
import {
>>>>>>> 6f0e30e8
  Sidebar,
  SidebarBody,
  DesktopSidebar,
  MobileSidebar,
  SidebarLink,
  useSidebar,
  SidebarProvider
} from "@/components/ui/animated-sidebar";
import {
  FileText,
  LogOut,
  Settings,
  CalendarDays,
  UserCog,
  BarChart2,
  Home,
  Menu,
  X,
  ChevronLeft,
  ChevronRight,
  Users,
  LayoutDashboard,
  FileCheck,
  MessageSquare,
  Rocket, // Added Rocket icon
  ClipboardCheck // Added for Evaluation icon
} from "lucide-react";
import { InnoNexusLogo } from "@/components/icons/innnexus-logo";
import { motion } from "framer-motion";
import { cn } from "@/lib/utils";
import NotificationsPanel from "@/components/ui/notifications-panel";

interface NavItem {
  href: string;
  label: string;
  icon: React.ReactNode;
  disabled: boolean;
}

function AdminLayoutContent({
  children,
}: {
  children: React.ReactNode;
}) {
  const pathname = usePathname();
  const { open, setOpen } = useSidebar();

  React.useEffect(() => {
    // Close sidebar on mobile when route changes
    if (window.innerWidth < 768) {
      setOpen(false);
    }
  }, [pathname, setOpen]);

  const navItems: NavItem[] = [
    {
      href: "/admin/dashboard",
      label: "Dashboard",
      icon: <LayoutDashboard className="h-5 w-5" />,
      disabled: false
    },
    {
      href: "/admin/submissions",
      label: "Submissions",
      icon: <FileCheck className="h-5 w-5" />,
      disabled: false
    },
    {
      href: "/admin/mentors",
      label: "Mentors",
      icon: <Users className="h-5 w-5" />,
      disabled: false
    },
    {
      href: "/admin/mentor-requests",
      label: "Mentor Requests",
      icon: <MessageSquare className="h-5 w-5" />,
      disabled: false
    },
    {
      href: "/admin/events",
      label: "Events",
      icon: <CalendarDays className="h-5 w-5" />,
      disabled: false
    },
    {
      href: "/admin/startups", // Link to the startups management page
      label: "Add-startups",   // New label
      icon: <Rocket className="h-5 w-5" />, // Using Rocket icon
      disabled: false
    },
    {
      href: "/admin/analysis",
      label: "Analysis",
      icon: <BarChart2 className="h-5 w-5" />,
      disabled: false
    },
<<<<<<< HEAD
    { 
      href: "/admin/evaluation",
      label: "Evaluation",
      icon: <ClipboardCheck className="h-5 w-5" />,
      disabled: false 
    },
    { 
      href: "/admin/settings", 
      label: "Settings", 
=======
    {
      href: "/admin/settings",
      label: "Settings",
>>>>>>> 6f0e30e8
      icon: <Settings className="h-5 w-5" />,
      disabled: false
    },
  ];

  const handleMobileLinkClick = () => {
    if (typeof window !== 'undefined' && window.innerWidth < 768) { // Check if mobile
      setOpen(false);
    }
  };

  return (
    <div className="flex h-screen bg-gradient-to-br from-slate-50 via-blue-50/30 to-indigo-50/50 text-slate-800 overflow-hidden relative">
      {/* Animated background elements */}
      <div className="absolute inset-0 overflow-hidden pointer-events-none">
        <div className="absolute top-0 left-0 w-72 h-72 bg-gradient-to-br from-blue-400/5 to-indigo-400/5 rounded-full blur-3xl animate-pulse"></div>
        <div className="absolute bottom-0 right-0 w-96 h-96 bg-gradient-to-br from-purple-400/5 to-pink-400/5 rounded-full blur-3xl animate-pulse delay-1000"></div>
        <div className="absolute top-1/2 left-1/2 w-80 h-80 bg-gradient-to-br from-indigo-400/3 to-blue-400/3 rounded-full blur-3xl animate-pulse delay-500"></div>
      </div>
      
      <Sidebar>
        <SidebarBody>
          <DesktopSidebar>
            {/* Logo */}
<<<<<<< HEAD
            <div className="flex items-center justify-center h-18 mb-6 relative">
              <div className="absolute inset-0 bg-gradient-to-br from-white/96 via-blue-50/70 to-indigo-50/50 backdrop-blur-lg rounded-2xl border border-blue-200/40 shadow-lg">
                <div className="absolute inset-0 bg-gradient-to-br from-blue-500/2 via-indigo-500/1 to-purple-500/2 rounded-2xl"></div>
              </div>
              <Link href="/admin/dashboard" className="flex items-center space-x-3 min-w-max relative z-10 p-4">
                <div className="p-3 bg-gradient-to-br from-blue-500 via-indigo-600 to-purple-600 rounded-2xl shadow-lg hover:shadow-xl transition-all duration-300 hover:scale-105 border border-blue-400/30 flex-shrink-0 relative overflow-hidden">
                  <div className="absolute inset-0 shimmer-effect opacity-0 hover:opacity-100 transition-opacity duration-500 rounded-2xl"></div>
                  <InnoNexusLogo className="h-7 w-7 text-white relative z-10" />
                </div>
                <motion.div 
                  className="flex flex-col"
=======
            <div className="flex items-center justify-between h-16 px-4 border-b border-neutral-800">
              <Link href="/admin/dashboard" className="flex items-center space-x-3 min-w-max">
                <InnoNexusLogo className="h-8 w-8 text-white flex-shrink-0" />
                <motion.span
                  className="text-lg font-semibold whitespace-nowrap text-white"
>>>>>>> 6f0e30e8
                  animate={{
                    opacity: open ? 1 : 0,
                    display: open ? 'flex' : 'none'
                  }}
                  transition={{ duration: 0.2 }}
                >
                  <span className="text-lg font-bold bg-gradient-to-r from-slate-800 via-blue-800 to-indigo-800 bg-clip-text text-transparent leading-tight">
                    Admin Panel
                  </span>
                  <span className="text-xs text-slate-500 font-medium">
                    TBI Management
                  </span>
                </motion.div>
              </Link>
            </div>

            {/* Navigation - Remove scrollbar and perfect spacing */}
            <nav className="flex-1 overflow-hidden">
              <div className="space-y-2 h-full overflow-y-auto scrollbar-hide sidebar-scroll pr-1">
                {navItems.map((item) => (
                  <div key={item.href} className="group relative" title={item.disabled ? 'Coming soon' : ''}>
                    <a
                      href={item.disabled ? '#' : item.href}
                      className={cn(
<<<<<<< HEAD
                        'flex items-center justify-start gap-3 py-3 px-3 rounded-xl transition-all duration-300',
                        'cursor-pointer relative overflow-hidden group/nav backdrop-blur-sm border min-h-[48px]',
                        pathname === item.href 
                          ? 'bg-gradient-to-r from-blue-500/20 via-indigo-500/15 to-purple-500/20 text-blue-700 border-blue-400/60 shadow-lg scale-[1.02]' 
                          : 'text-slate-600 hover:bg-gradient-to-r hover:from-blue-50/80 hover:via-indigo-50/60 hover:to-slate-50/40 hover:text-slate-800 hover:border-blue-300/40 hover:shadow-md border-transparent hover:scale-[1.02]',
                        item.disabled && 'opacity-50 hover:bg-transparent hover:text-slate-600 hover:scale-100',
=======
                        'flex items-center justify-start gap-3 py-3 px-3 rounded-lg transition-colors duration-200',
                        'cursor-pointer',
                        pathname === item.href
                          ? 'bg-indigo-900/50 text-white'
                          : 'text-neutral-300 hover:bg-neutral-800/50 hover:text-white',
                        item.disabled && 'opacity-50 hover:bg-transparent hover:text-neutral-300',
                        'group/sidebar'
>>>>>>> 6f0e30e8
                      )}
                      onClick={(e) => {
                        if (item.disabled) {
                          e.preventDefault();
                        } else {
                          handleMobileLinkClick();
                        }
                      }}
                    >
                      {/* Active indicator */}
                      {pathname === item.href && (
                        <div className="absolute left-0 top-1/2 -translate-y-1/2 w-1 h-6 bg-gradient-to-b from-blue-500 via-indigo-600 to-purple-600 rounded-r-full shadow-md"></div>
                      )}
                      
                      {/* Enhanced glow effect for active item */}
                      {pathname === item.href && (
                        <div className="absolute inset-0 bg-gradient-to-r from-blue-500/8 via-indigo-500/8 to-purple-500/8 rounded-xl"></div>
                      )}
                      
                      <div className={cn(
                        'flex items-center justify-center w-10 h-10 rounded-lg transition-all duration-300 relative z-10 border backdrop-blur-sm flex-shrink-0 overflow-hidden',
                        pathname === item.href 
                          ? 'bg-gradient-to-br from-blue-500 via-indigo-600 to-purple-600 text-white shadow-lg border-blue-400/40' 
                          : 'bg-gradient-to-br from-blue-100/90 to-indigo-100/80 text-blue-600 border-blue-200/40 group-hover/nav:from-blue-500/25 group-hover/nav:to-indigo-500/25 group-hover/nav:text-blue-700 group-hover/nav:border-blue-400/60 group-hover/nav:shadow-md'
                      )}>
                        {/* Icon shimmer effect */}
                        <div className="absolute inset-0 shimmer-effect opacity-0 group-hover/nav:opacity-100 transition-opacity duration-500 rounded-lg"></div>
                        
                        <div className={cn(
                          "transition-transform duration-300 flex items-center justify-center text-base relative z-10",
                          pathname === item.href ? 'scale-110' : 'group-hover/nav:scale-110'
                        )}>
                          {item.icon}
                        </div>
                      </div>
                      
                      <motion.span
                        animate={{
                          display: 'inline-block',
                          opacity: 1
                        }}
                        className={cn(
                          "text-sm font-medium group-hover/nav:translate-x-1 transition-all duration-300 whitespace-pre inline-block !p-0 !m-0 relative z-10 min-w-0 flex-1",
                          pathname === item.href ? 'font-semibold' : 'group-hover/nav:font-semibold'
                        )}
                      >
                        {item.label}
                      </motion.span>
                      
                      {/* Subtle glow effect */}
                      <div className="absolute inset-0 rounded-xl bg-gradient-to-r from-blue-400/0 via-indigo-400/0 to-purple-400/0 group-hover/nav:from-blue-400/6 group-hover/nav:via-indigo-400/6 group-hover/nav:to-purple-400/6 transition-all duration-500"></div>
                    </a>
                  </div>
                ))}
              </div>
            </nav>

            {/* Footer */}
            <div className="mt-4">
              <div className="relative">
                <div className="absolute inset-0 bg-gradient-to-br from-slate-100/90 to-blue-100/70 backdrop-blur-lg rounded-2xl border border-blue-200/40 shadow-md"></div>
                <SidebarLink
                  link={{
                    href: "/",
                    label: "Back to Home",
                    icon: <Home className="h-5 w-5" />
                  }}
                  className="relative z-10 text-slate-600 hover:text-slate-800"
                />
              </div>
            </div>
          </DesktopSidebar>

          <MobileSidebar>
            {/* Mobile sidebar content */}
            <div className="flex flex-col h-full">
              {/* Mobile Logo */}
              <div className="mb-8 px-3">
                <div className="flex items-center space-x-3 p-4 bg-gradient-to-br from-white/95 via-blue-50/60 to-indigo-50/40 backdrop-blur-lg rounded-2xl border border-white/60 shadow-lg">
                  <div className="p-3 bg-gradient-to-br from-blue-500 via-indigo-600 to-purple-600 rounded-xl shadow-lg">
                    <InnoNexusLogo className="h-6 w-6 text-white" />
                  </div>
                  <div className="flex flex-col">
                    <span className="text-lg font-bold bg-gradient-to-r from-slate-800 via-blue-800 to-indigo-800 bg-clip-text text-transparent">
                      Admin Panel
                    </span>
                    <span className="text-xs text-slate-500 font-medium">
                      TBI Management
                    </span>
                  </div>
                </div>
              </div>

              <div className="flex-1 overflow-y-auto scrollbar-hide sidebar-scroll py-2">
                <div className="space-y-2 px-3">
                  {navItems.map((item) => (
                    <div key={`mobile-${item.href}`} className="group relative" title={item.disabled ? 'Coming soon' : ''}>
                      <Link
                        href={item.disabled ? '#' : item.href}
                        className={cn(
<<<<<<< HEAD
                          "flex items-center gap-3 px-4 py-3 rounded-xl text-sm font-medium transition-all duration-300 cursor-pointer border backdrop-blur-sm relative overflow-hidden min-h-[48px]",
                          pathname === item.href 
                            ? 'bg-gradient-to-r from-blue-500/15 via-indigo-500/12 to-purple-500/15 text-blue-700 border-blue-400/50 shadow-lg scale-[1.02]' 
                            : 'text-slate-600 hover:bg-gradient-to-r hover:from-white/90 hover:via-blue-50/70 hover:to-indigo-50/50 hover:text-slate-800 hover:border-blue-300/40 hover:shadow-md border-transparent hover:scale-[1.02]',
                          item.disabled && 'opacity-50 hover:bg-transparent hover:text-slate-600 hover:scale-100'
=======
                          "flex items-center px-3 py-3 rounded-lg text-sm font-medium transition-colors cursor-pointer",
                          pathname === item.href
                            ? 'bg-indigo-900/50 text-white'
                            : 'text-neutral-300 hover:bg-neutral-800/50 hover:text-white',
                          item.disabled && 'opacity-50 hover:bg-transparent hover:text-neutral-300'
>>>>>>> 6f0e30e8
                        )}
                        onClick={(e) => {
                          if (item.disabled) {
                            e.preventDefault();
                          }
                          handleMobileLinkClick();
                        }}
                      >
                        {/* Active indicator */}
                        {pathname === item.href && (
                          <div className="absolute left-0 top-1/2 -translate-y-1/2 w-1 h-6 bg-gradient-to-b from-blue-500 via-indigo-600 to-purple-600 rounded-r-full shadow-md"></div>
                        )}
                        
                        <div className={cn(
                          'flex items-center justify-center w-10 h-10 rounded-lg transition-all duration-300 border backdrop-blur-sm relative overflow-hidden',
                          pathname === item.href 
                            ? 'bg-gradient-to-br from-blue-500 via-indigo-600 to-purple-600 text-white shadow-lg border-blue-400/40' 
                            : 'bg-gradient-to-br from-slate-100/90 to-blue-100/70 text-blue-600 border-slate-200/50 group-hover:from-blue-500/25 group-hover:to-indigo-500/25 group-hover:text-blue-700 group-hover:border-blue-400/50 group-hover:shadow-md'
                        )}>
                          <div className="absolute inset-0 shimmer-effect opacity-0 group-hover:opacity-100 transition-opacity duration-500 rounded-lg"></div>
                          <div className={cn(
                            "transition-transform duration-300 relative z-10 text-base",
                            pathname === item.href ? 'scale-110' : 'group-hover:scale-110'
                          )}>
                            {item.icon}
                          </div>
                        </div>
                        
                        <span className="relative z-10 min-w-0 flex-1">
                          {item.label}
                        </span>
                        
                        {/* Subtle glow effect */}
                        <div className="absolute inset-0 rounded-xl bg-gradient-to-r from-blue-400/0 via-indigo-400/0 to-purple-400/0 group-hover:from-blue-400/5 group-hover:via-indigo-400/5 group-hover:to-purple-400/5 transition-all duration-500"></div>
                      </Link>
                    </div>
                  ))}
                </div>
              </div>
<<<<<<< HEAD
              
              {/* Mobile Footer */}
              <div className="p-3 mt-4">
                <div className="relative">
                  <div className="absolute inset-0 bg-gradient-to-br from-slate-100/90 to-blue-100/70 backdrop-blur-lg rounded-2xl border border-slate-200/50 shadow-md"></div>
                  <Link
                    href="/"
                    onClick={handleMobileLinkClick}
                    className="relative z-10 flex items-center gap-3 px-4 py-3 rounded-2xl text-sm font-medium text-slate-600 hover:text-slate-800 transition-all duration-300 hover:scale-[1.02] min-h-[48px]"
                  >
                    <div className="flex items-center justify-center w-10 h-10 rounded-lg bg-gradient-to-br from-slate-100/90 to-blue-100/70 border border-slate-200/50 group-hover:from-blue-100 group-hover:to-indigo-100 transition-all duration-300 shadow-sm hover:shadow-md">
                      <Home className="h-5 w-5" />
                    </div>
                    <span>Back to Home</span>
                  </Link>
                </div>
=======

              <div className="p-4">
                <Link
                  href="/"
                  className="flex items-center px-3 py-2.5 rounded-lg text-sm font-medium text-neutral-300 hover:bg-neutral-800/50 hover:text-white transition-colors"
                  onClick={handleMobileLinkClick} // Close mobile menu on link click
                >
                  <Home className="h-5 w-5 mr-3" />
                  <span>Back to Home</span>
                </Link>
>>>>>>> 6f0e30e8
              </div>
            </div>
          </MobileSidebar>
        </SidebarBody>
      </Sidebar>

      {/* Main Content */}
      <div className="flex-1 flex flex-col overflow-hidden relative">
        {/* Gradient overlay for main content */}
        <div className="absolute inset-0 bg-gradient-to-br from-slate-50/80 via-white/60 to-blue-50/40 pointer-events-none"></div>
        
        {/* Mobile header */}
        <header className="md:hidden flex items-center justify-between h-16 px-3 relative z-10 bg-gradient-to-r from-white/95 via-slate-50/90 to-blue-50/60 backdrop-blur-xl border-b border-white/50 shadow-[0_4px_20px_rgba(59,130,246,0.08)]">
          <div className="flex items-center space-x-3">
            <div className="p-2 rounded-xl bg-gradient-to-br from-blue-500/10 to-indigo-500/10 border border-blue-200/30 backdrop-blur-sm">
              <button
                onClick={() => setOpen(!open)}
                className="text-blue-600 hover:text-blue-700 transition-colors duration-200"
              >
                <Menu className="h-5 w-5" />
              </button>
            </div>
            <Link href="/admin/dashboard" className="flex items-center space-x-3">
              <div className="p-2 bg-gradient-to-br from-blue-500 via-indigo-600 to-purple-600 rounded-xl shadow-lg">
                <InnoNexusLogo className="h-5 w-5 text-white" />
              </div>
              <div className="flex flex-col">
                <span className="text-sm font-bold bg-gradient-to-r from-slate-800 via-blue-800 to-indigo-800 bg-clip-text text-transparent">
                  Admin Panel
                </span>
                <span className="text-xs text-slate-500 font-medium">
                  TBI Management
                </span>
              </div>
            </Link>
          </div>
          <NotificationsPanel userId="admin@tbi.com" />
        </header>

        {/* Desktop header with notifications */}
        <header className="hidden md:flex items-center justify-end h-16 px-3 relative z-10 bg-gradient-to-r from-white/80 via-slate-50/60 to-blue-50/40 backdrop-blur-xl border-b border-white/40 shadow-sm">
          <NotificationsPanel userId="admin@tbi.com" />
        </header>

        {/* Page content */}
        <main className="flex-1 overflow-y-auto p-3 md:p-4 relative z-10">
          <div className="max-w-7xl mx-auto">
            {children}
          </div>
        </main>
      </div>
    </div>
  );
}

export default function AdminLayout({
  children,
}: {
  children: React.ReactNode;
}) {
  return (
    <AdminAuthProvider>
      <SidebarProvider>
        <AdminLayoutContent>
          {children}
        </AdminLayoutContent>
      </SidebarProvider>
    </AdminAuthProvider>
  );
}<|MERGE_RESOLUTION|>--- conflicted
+++ resolved
@@ -4,12 +4,7 @@
 import * as React from "react";
 import Link from "next/link";
 import { usePathname } from "next/navigation";
-<<<<<<< HEAD
-import { AdminAuthProvider } from "@/contexts/AdminAuthContext";
-import { 
-=======
 import {
->>>>>>> 6f0e30e8
   Sidebar,
   SidebarBody,
   DesktopSidebar,
@@ -107,21 +102,9 @@
       icon: <BarChart2 className="h-5 w-5" />,
       disabled: false
     },
-<<<<<<< HEAD
-    { 
-      href: "/admin/evaluation",
-      label: "Evaluation",
-      icon: <ClipboardCheck className="h-5 w-5" />,
-      disabled: false 
-    },
-    { 
-      href: "/admin/settings", 
-      label: "Settings", 
-=======
     {
       href: "/admin/settings",
       label: "Settings",
->>>>>>> 6f0e30e8
       icon: <Settings className="h-5 w-5" />,
       disabled: false
     },
@@ -146,38 +129,19 @@
         <SidebarBody>
           <DesktopSidebar>
             {/* Logo */}
-<<<<<<< HEAD
-            <div className="flex items-center justify-center h-18 mb-6 relative">
-              <div className="absolute inset-0 bg-gradient-to-br from-white/96 via-blue-50/70 to-indigo-50/50 backdrop-blur-lg rounded-2xl border border-blue-200/40 shadow-lg">
-                <div className="absolute inset-0 bg-gradient-to-br from-blue-500/2 via-indigo-500/1 to-purple-500/2 rounded-2xl"></div>
-              </div>
-              <Link href="/admin/dashboard" className="flex items-center space-x-3 min-w-max relative z-10 p-4">
-                <div className="p-3 bg-gradient-to-br from-blue-500 via-indigo-600 to-purple-600 rounded-2xl shadow-lg hover:shadow-xl transition-all duration-300 hover:scale-105 border border-blue-400/30 flex-shrink-0 relative overflow-hidden">
-                  <div className="absolute inset-0 shimmer-effect opacity-0 hover:opacity-100 transition-opacity duration-500 rounded-2xl"></div>
-                  <InnoNexusLogo className="h-7 w-7 text-white relative z-10" />
-                </div>
-                <motion.div 
-                  className="flex flex-col"
-=======
             <div className="flex items-center justify-between h-16 px-4 border-b border-neutral-800">
               <Link href="/admin/dashboard" className="flex items-center space-x-3 min-w-max">
                 <InnoNexusLogo className="h-8 w-8 text-white flex-shrink-0" />
                 <motion.span
                   className="text-lg font-semibold whitespace-nowrap text-white"
->>>>>>> 6f0e30e8
                   animate={{
                     opacity: open ? 1 : 0,
                     display: open ? 'flex' : 'none'
                   }}
                   transition={{ duration: 0.2 }}
                 >
-                  <span className="text-lg font-bold bg-gradient-to-r from-slate-800 via-blue-800 to-indigo-800 bg-clip-text text-transparent leading-tight">
-                    Admin Panel
-                  </span>
-                  <span className="text-xs text-slate-500 font-medium">
-                    TBI Management
-                  </span>
-                </motion.div>
+                  Admin Panel
+                </motion.span>
               </Link>
             </div>
 
@@ -189,14 +153,6 @@
                     <a
                       href={item.disabled ? '#' : item.href}
                       className={cn(
-<<<<<<< HEAD
-                        'flex items-center justify-start gap-3 py-3 px-3 rounded-xl transition-all duration-300',
-                        'cursor-pointer relative overflow-hidden group/nav backdrop-blur-sm border min-h-[48px]',
-                        pathname === item.href 
-                          ? 'bg-gradient-to-r from-blue-500/20 via-indigo-500/15 to-purple-500/20 text-blue-700 border-blue-400/60 shadow-lg scale-[1.02]' 
-                          : 'text-slate-600 hover:bg-gradient-to-r hover:from-blue-50/80 hover:via-indigo-50/60 hover:to-slate-50/40 hover:text-slate-800 hover:border-blue-300/40 hover:shadow-md border-transparent hover:scale-[1.02]',
-                        item.disabled && 'opacity-50 hover:bg-transparent hover:text-slate-600 hover:scale-100',
-=======
                         'flex items-center justify-start gap-3 py-3 px-3 rounded-lg transition-colors duration-200',
                         'cursor-pointer',
                         pathname === item.href
@@ -204,7 +160,6 @@
                           : 'text-neutral-300 hover:bg-neutral-800/50 hover:text-white',
                         item.disabled && 'opacity-50 hover:bg-transparent hover:text-neutral-300',
                         'group/sidebar'
->>>>>>> 6f0e30e8
                       )}
                       onClick={(e) => {
                         if (item.disabled) {
@@ -305,19 +260,11 @@
                       <Link
                         href={item.disabled ? '#' : item.href}
                         className={cn(
-<<<<<<< HEAD
-                          "flex items-center gap-3 px-4 py-3 rounded-xl text-sm font-medium transition-all duration-300 cursor-pointer border backdrop-blur-sm relative overflow-hidden min-h-[48px]",
-                          pathname === item.href 
-                            ? 'bg-gradient-to-r from-blue-500/15 via-indigo-500/12 to-purple-500/15 text-blue-700 border-blue-400/50 shadow-lg scale-[1.02]' 
-                            : 'text-slate-600 hover:bg-gradient-to-r hover:from-white/90 hover:via-blue-50/70 hover:to-indigo-50/50 hover:text-slate-800 hover:border-blue-300/40 hover:shadow-md border-transparent hover:scale-[1.02]',
-                          item.disabled && 'opacity-50 hover:bg-transparent hover:text-slate-600 hover:scale-100'
-=======
                           "flex items-center px-3 py-3 rounded-lg text-sm font-medium transition-colors cursor-pointer",
                           pathname === item.href
                             ? 'bg-indigo-900/50 text-white'
                             : 'text-neutral-300 hover:bg-neutral-800/50 hover:text-white',
                           item.disabled && 'opacity-50 hover:bg-transparent hover:text-neutral-300'
->>>>>>> 6f0e30e8
                         )}
                         onClick={(e) => {
                           if (item.disabled) {
@@ -357,24 +304,6 @@
                   ))}
                 </div>
               </div>
-<<<<<<< HEAD
-              
-              {/* Mobile Footer */}
-              <div className="p-3 mt-4">
-                <div className="relative">
-                  <div className="absolute inset-0 bg-gradient-to-br from-slate-100/90 to-blue-100/70 backdrop-blur-lg rounded-2xl border border-slate-200/50 shadow-md"></div>
-                  <Link
-                    href="/"
-                    onClick={handleMobileLinkClick}
-                    className="relative z-10 flex items-center gap-3 px-4 py-3 rounded-2xl text-sm font-medium text-slate-600 hover:text-slate-800 transition-all duration-300 hover:scale-[1.02] min-h-[48px]"
-                  >
-                    <div className="flex items-center justify-center w-10 h-10 rounded-lg bg-gradient-to-br from-slate-100/90 to-blue-100/70 border border-slate-200/50 group-hover:from-blue-100 group-hover:to-indigo-100 transition-all duration-300 shadow-sm hover:shadow-md">
-                      <Home className="h-5 w-5" />
-                    </div>
-                    <span>Back to Home</span>
-                  </Link>
-                </div>
-=======
 
               <div className="p-4">
                 <Link
@@ -385,7 +314,6 @@
                   <Home className="h-5 w-5 mr-3" />
                   <span>Back to Home</span>
                 </Link>
->>>>>>> 6f0e30e8
               </div>
             </div>
           </MobileSidebar>
@@ -447,12 +375,10 @@
   children: React.ReactNode;
 }) {
   return (
-    <AdminAuthProvider>
-      <SidebarProvider>
-        <AdminLayoutContent>
-          {children}
-        </AdminLayoutContent>
-      </SidebarProvider>
-    </AdminAuthProvider>
+    <SidebarProvider>
+      <AdminLayoutContent>
+        {children}
+      </AdminLayoutContent>
+    </SidebarProvider>
   );
 }