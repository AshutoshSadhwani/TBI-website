--- conflicted
+++ resolved
@@ -36,7 +36,7 @@
 import { Table, TableBody, TableCell, TableHead, TableHeader, TableRow } from "@/components/ui/table";
 import { Card, CardContent, CardHeader, CardTitle } from "@/components/ui/card";
 import { Avatar, AvatarFallback, AvatarImage } from "@/components/ui/avatar";
-import { Rocket, PlusCircle, Loader2, AlertCircle, Edit, Trash2, Search, X, RefreshCw, UploadCloud, Info, Globe, ExternalLink } from "lucide-react";
+import { Rocket, PlusCircle, Loader2, AlertCircle, Edit, Trash2, Search, X, RefreshCw, UploadCloud, Info, Globe, ExternalLink, Settings, Calendar as CalendarIcon, Mail, Phone, Image as ImageIcon, CheckCircle2, Link as LinkIcon } from "lucide-react";
 import { motion, AnimatePresence, Variants } from "framer-motion";
 import { Badge } from "@/components/ui/badge";
 import { cn } from "@/lib/utils";
@@ -161,10 +161,34 @@
         (startup.funnelSource && startup.funnelSource.toLowerCase().includes(lowercasedQuery))
       )
     );
-  }, [searchQuery, startups]); const handleLogoFileChange = async (event: React.ChangeEvent<HTMLInputElement>) => {
+  }, [searchQuery, startups]); 
+  
+  const handleLogoFileChange = async (event: React.ChangeEvent<HTMLInputElement>) => {
     const file = event.target.files?.[0];
     if (file) {
       try {
+        // Validate file type
+        const validTypes = ['image/jpeg', 'image/png', 'image/gif', 'image/webp', 'image/svg+xml'];
+        if (!validTypes.includes(file.type)) {
+          toast({
+            title: "Invalid File Type",
+            description: "Please upload an image file (JPG, PNG, GIF, WebP, or SVG)",
+            variant: "destructive"
+          });
+          return;
+        }
+        
+        // Validate file size (5MB)
+        const maxSize = 5 * 1024 * 1024; // 5MB in bytes
+        if (file.size > maxSize) {
+          toast({
+            title: "File Too Large",
+            description: "Please upload an image smaller than 5MB",
+            variant: "destructive"
+          });
+          return;
+        }
+        
         // Convert file to base64 using the image upload utility
         const result = await uploadImage(file);
 
@@ -316,12 +340,12 @@
   };
 
   return (
-    <div className="min-h-screen bg-[#121212] text-[#E0E0E0] relative overflow-hidden">
+    <div className="min-h-screen bg-white text-gray-800 relative overflow-hidden">
       {/* Animated gradient background */}
-      <div className="absolute inset-0 bg-[#121212] z-0">
-        <div className="absolute top-0 -left-40 w-96 h-96 bg-purple-700/10 rounded-full filter blur-3xl opacity-20 animate-blob"></div>
-        <div className="absolute top-0 -right-40 w-96 h-96 bg-indigo-700/10 rounded-full filter blur-3xl opacity-20 animate-blob animation-delay-2000"></div>
-        <div className="absolute bottom-0 left-20 w-96 h-96 bg-blue-700/10 rounded-full filter blur-3xl opacity-20 animate-blob animation-delay-4000"></div>
+      <div className="absolute inset-0 bg-white z-0">
+        <div className="absolute top-0 -left-40 w-96 h-96 bg-blue-400/10 rounded-full filter blur-3xl opacity-40 animate-blob"></div>
+        <div className="absolute top-0 -right-40 w-96 h-96 bg-indigo-400/10 rounded-full filter blur-3xl opacity-40 animate-blob animation-delay-2000"></div>
+        <div className="absolute bottom-0 left-20 w-96 h-96 bg-purple-400/10 rounded-full filter blur-3xl opacity-40 animate-blob animation-delay-4000"></div>
       </div>
       <motion.div
         className="container mx-auto px-4 py-8 relative z-10"
@@ -329,28 +353,31 @@
         animate="show"
         variants={container}
       >
-        <Card className="bg-gradient-to-b from-[#1E1E1E] to-[#181818] border-[#333333] shadow-2xl rounded-xl overflow-hidden backdrop-blur-sm bg-opacity-80 border-opacity-30">
+        <Card className="bg-white/90 backdrop-blur-xl border border-gray-200/50 rounded-2xl shadow-lg hover:shadow-xl transition-all duration-300">
           <CardHeader>
             <div className="flex flex-col md:flex-row md:items-center md:justify-between gap-4 mb-6">
               <div>
-                <div className="relative">
-                  <h1 className="text-3xl font-bold bg-gradient-to-r from-indigo-400 via-purple-500 to-indigo-400 bg-clip-text text-transparent bg-size-200 animate-gradient-x">
-                    Featured Startups Management
-                  </h1>
-                  <div className="absolute -bottom-2 left-0 w-24 h-1 bg-gradient-to-r from-indigo-500 to-purple-500 rounded-full"></div>
+                <div className="flex items-center gap-4 mb-4">
+                  <div className="admin-icon admin-icon-blue flex-shrink-0">
+                    <Rocket className="h-6 w-6" />
+                  </div>
+                  <div className="min-w-0 flex-1">
+                    <h1 className="text-3xl sm:text-4xl font-bold bg-gradient-to-r from-blue-600 via-indigo-600 to-purple-600 bg-clip-text text-transparent leading-tight">
+                      Featured Startups Management
+                    </h1>
+                  </div>
                 </div>
-                <p className="text-gray-400 mt-4 flex items-center">
-                  <Rocket className="h-4 w-4 mr-2 text-indigo-400" />
+                <p className="text-lg text-gray-600 font-medium mb-4 leading-relaxed">
                   Add, view, and manage startups showcased on the landing page.
                 </p>
               </div>
               <div className="flex items-center gap-2">
-                <Button
+                <Button 
                   onClick={fetchStartups}
-                  variant="outline"
+                  variant="outline" 
                   size="sm"
                   disabled={isLoading}
-                  className="border-[#333333] hover:border-indigo-500 text-gray-300 hover:bg-indigo-500/10 transition-all duration-300 shadow-inner shadow-indigo-500/5"
+                  className="border-gray-200/70 hover:border-blue-300/70 bg-white/80 hover:bg-blue-50/50 text-gray-700 hover:text-blue-700 transition-all duration-300 shadow-sm"
                   suppressHydrationWarning
                 >
                   <RefreshCw className={cn("h-4 w-4 transition-transform", isLoading && "animate-spin")} />
@@ -365,23 +392,28 @@
                 }}>
                   <DialogTrigger asChild>
                     <Button
-                      className="relative overflow-hidden bg-gradient-to-r from-indigo-600 to-purple-600 hover:from-indigo-700 hover:to-purple-700 transition-all duration-300 shadow-lg text-white group"
+                      className="relative overflow-hidden bg-gradient-to-r from-blue-600 to-purple-600 hover:from-blue-700 hover:to-purple-700 text-white transition-all duration-300 shadow-md hover:shadow-lg border-0 group"
                       suppressHydrationWarning
                     >
-                      <span className="absolute inset-0 w-full h-full bg-gradient-to-r from-indigo-600 to-purple-600 opacity-0 group-hover:opacity-100 transition-opacity duration-300 transform scale-x-0 origin-left group-hover:scale-x-100"></span>
+                      <span className="absolute inset-0 w-full h-full bg-gradient-to-r from-blue-600 to-purple-600 opacity-0 group-hover:opacity-100 transition-opacity duration-300 transform scale-x-0 origin-left group-hover:scale-x-100"></span>
                       <span className="relative flex items-center">
-                        <PlusCircle className="mr-2 h-4 w-4 transition-transform group-hover:rotate-90 duration-300" />
+                        <PlusCircle className="mr-2 h-5 w-5" />
                         <span>Add New Startup</span>
                       </span>
                     </Button>
                   </DialogTrigger>
-                  <DialogContent className="sm:max-w-[600px] bg-gradient-to-b from-[#1E1E1E] to-[#191919] border-[#333333] rounded-xl overflow-hidden shadow-2xl backdrop-filter backdrop-blur-lg border-opacity-40">
-                    <div className="absolute top-0 left-0 right-0 h-1 bg-gradient-to-r from-indigo-500 to-purple-500"></div>
-                    <DialogHeader>
-                      <DialogTitle className="text-2xl font-bold bg-gradient-to-r from-indigo-200 to-purple-300 bg-clip-text text-transparent">
-                        {editingStartupData ? "Edit Startup" : "Add New Startup"}
+                  <DialogContent className="sm:max-w-[600px] bg-white border border-gray-100 rounded-2xl overflow-hidden shadow-xl transition-all duration-300">
+                    <div className="absolute top-0 left-0 right-0 h-1.5 bg-gradient-to-r from-blue-500 via-indigo-500 to-purple-500"></div>
+                    <DialogHeader className="pb-6">
+                      <DialogTitle className="text-2xl font-bold text-gray-800 flex items-center gap-3">
+                        <div className="bg-gradient-to-br from-blue-50 to-indigo-50 text-blue-600 border border-blue-100 rounded-xl w-11 h-11 flex items-center justify-center shadow-sm">
+                          {editingStartupData ? <Edit className="h-5 w-5 stroke-blue-600" /> : <Rocket className="h-5 w-5 stroke-blue-600" />}
+                        </div>
+                        <span className="bg-gradient-to-r from-blue-700 via-indigo-700 to-purple-700 bg-clip-text text-transparent">
+                          {editingStartupData ? "Edit Startup" : "Add New Startup"}
+                        </span>
                       </DialogTitle>
-                      <DialogDescription className="text-gray-400">
+                      <DialogDescription className="text-gray-600 pl-14 -mt-1">
                         {editingStartupData
                           ? "Update the details below to modify the startup information."
                           : "Fill in the details below to add a new startup."
@@ -389,7 +421,7 @@
                       </DialogDescription>
                     </DialogHeader>
                     <Form {...form}>
-                      <form onSubmit={form.handleSubmit(onSubmit)} className="space-y-4 py-4 max-h-[70vh] overflow-y-auto pr-2">
+                      <form onSubmit={form.handleSubmit(onSubmit)} className="space-y-5 py-2 max-h-[65vh] overflow-y-auto px-1 custom-scrollbar">
                         <FormField
                           control={form.control}
                           name="name"
@@ -402,10 +434,10 @@
                                     placeholder="e.g., Innovatech Solutions"
                                     {...field}
                                     disabled={isSubmitting}
-                                    className="bg-[#262626] border-[#333333] focus:border-indigo-500 focus:ring-indigo-500/20 rounded-lg pl-10 transition-all duration-300 group-hover:border-indigo-500/50"
+                                    className="bg-white border-gray-200 focus:border-blue-500 focus:ring-blue-200/50 rounded-xl pl-10 h-11 transition-all duration-300 group-hover:border-blue-300 shadow-sm"
                                     suppressHydrationWarning
                                   />
-                                  <div className="absolute left-3 top-2.5 text-gray-500 group-hover:text-indigo-400 transition-colors duration-300">
+                                  <div className="absolute left-3 top-3 text-blue-500 group-hover:text-blue-600 transition-colors duration-300">
                                     <Rocket className="h-4 w-4" />
                                   </div>
                                 </div>
@@ -419,28 +451,109 @@
                           name="logoUrl"
                           render={({ field }) => (
                             <FormItem>
-                              <FormLabel>Startup Logo</FormLabel>
+                              <FormLabel className="flex items-center gap-1.5">
+                                <span>Startup Logo</span>
+                                <span className="text-xs text-blue-500 font-normal bg-blue-50 px-2 py-0.5 rounded-full">Required</span>
+                              </FormLabel>
                               <FormControl>
-                                <ImageUploadComponent
-                                  value={field.value}
-                                  onChange={(imageUrl) => {
-                                    field.onChange(imageUrl || '');
-                                  }}
-                                  placeholder="Upload startup logo or enter URL"
-                                  options={{
-                                    maxSizeBytes: 5 * 1024 * 1024, // 5MB
-                                    allowedTypes: ['image/jpeg', 'image/jpg', 'image/png', 'image/gif', 'image/webp', 'image/svg+xml'],
-                                    quality: 0.9,
-                                    maxWidth: 800,
-                                    maxHeight: 800,
-                                  }}
-                                  onUploadComplete={(result) => {
-                                    if (result.success) {
-                                      console.log('Startup logo uploaded successfully:', result.metadata);
-                                    }
-                                  }}
-                                  className="bg-[#262626] border-[#333333]"
-                                />
+                                <div className="space-y-3">
+                                  {field.value ? (
+                                    <div className="flex flex-col sm:flex-row items-center gap-4 bg-gradient-to-r from-blue-50/40 to-indigo-50/40 rounded-xl p-4 border border-blue-100/70 shadow-sm">
+                                      <div className="relative group">
+                                        <div className="h-20 w-20 rounded-lg border border-blue-100 shadow-sm overflow-hidden bg-white p-1 grid place-items-center">
+                                          <img src={field.value} alt="Logo preview" className="max-h-full max-w-full object-contain" />
+                                          <div className="absolute inset-0 bg-gray-900/0 group-hover:bg-gray-900/5 transition-all duration-300"></div>
+                                        </div>
+                                        <div className="absolute -top-2 -right-2">
+                                          <Button 
+                                            type="button" 
+                                            variant="ghost" 
+                                            size="icon" 
+                                            className="h-6 w-6 rounded-full bg-red-50 hover:bg-red-100 text-red-500 hover:text-red-600 border border-red-100 shadow-sm"
+                                            onClick={() => {
+                                              field.onChange("");
+                                              setLogoPreview(null);
+                                            }}
+                                          >
+                                            <X className="h-3 w-3" />
+                                          </Button>
+                                        </div>
+                                      </div>
+                                      <div className="flex-1">
+                                        <div className="flex items-center gap-2">
+                                          <Button 
+                                            type="button" 
+                                            variant="outline" 
+                                            size="sm" 
+                                            className="text-xs h-8 bg-white border-gray-200 hover:bg-blue-50"
+                                            onClick={() => {
+                                              const input = document.createElement('input');
+                                              input.type = 'file';
+                                              input.accept = 'image/*';
+                                              input.onchange = (e) => handleLogoFileChange(e as any);
+                                              input.click();
+                                            }}
+                                          >
+                                            <RefreshCw className="h-3 w-3 mr-1.5" /> Change
+                                          </Button>
+                                          <Button 
+                                            type="button" 
+                                            variant="outline" 
+                                            size="sm" 
+                                            className="text-xs h-8 bg-white border-gray-200 hover:bg-red-50 hover:border-red-100 hover:text-red-600"
+                                            onClick={() => {
+                                              field.onChange("");
+                                              setLogoPreview(null);
+                                            }}
+                                          >
+                                            <Trash2 className="h-3 w-3 mr-1.5" /> Remove
+                                          </Button>
+                                        </div>
+                                      </div>
+                                    </div>
+                                  ) : (
+                                    <div 
+                                      className="relative cursor-pointer border-2 border-dashed border-gray-200 hover:border-blue-300 rounded-xl p-6 text-center transition-all hover:bg-blue-50/20"
+                                      onClick={() => {
+                                        const input = document.createElement('input');
+                                        input.type = 'file';
+                                        input.accept = 'image/*';
+                                        input.onchange = (e) => handleLogoFileChange(e as any);
+                                        input.click();
+                                      }}
+                                      onDragOver={(e) => {
+                                        e.preventDefault();
+                                        e.stopPropagation();
+                                        (e.currentTarget).classList.add('ring-2', 'ring-blue-400', 'border-blue-300');
+                                      }}
+                                      onDragLeave={(e) => {
+                                        e.preventDefault();
+                                        e.stopPropagation();
+                                        (e.currentTarget).classList.remove('ring-2', 'ring-blue-400', 'border-blue-300');
+                                      }}
+                                      onDrop={(e) => {
+                                        e.preventDefault();
+                                        e.stopPropagation();
+                                        (e.currentTarget).classList.remove('ring-2', 'ring-blue-400', 'border-blue-300');
+                                        
+                                        if (e.dataTransfer.files && e.dataTransfer.files[0]) {
+                                          handleLogoFileChange({ target: { files: e.dataTransfer.files }} as any);
+                                        }
+                                      }}
+                                    >
+                                      <div className="flex flex-col items-center justify-center gap-1">
+                                        <div className="mb-2 bg-blue-50 p-3 rounded-full border border-blue-100">
+                                          <UploadCloud className="h-6 w-6 text-blue-500" />
+                                        </div>
+                                        <p className="text-sm font-medium">Drag and drop your logo here</p>
+                                        <p className="text-xs text-gray-500">or click to browse files</p>
+                                        <p className="mt-2 text-xs bg-blue-50 text-blue-600 px-2 py-0.5 rounded-full inline-flex items-center gap-1">
+                                          <ImageIcon className="h-3 w-3" /> PNG, JPG, GIF up to 5MB
+                                        </p>
+                                      </div>
+                                    </div>
+                                  )}
+                                </div>
                               </FormControl>
                               <FormMessage />
                             </FormItem>
@@ -459,10 +572,10 @@
                                     {...field}
                                     rows={3}
                                     disabled={isSubmitting}
-                                    className="bg-[#262626] border-[#333333] focus:border-indigo-500 focus:ring-indigo-500/20 rounded-lg pl-10 pt-3 transition-all duration-300 group-hover:border-indigo-500/50"
+                                    className="bg-white border-gray-200 focus:border-blue-500 focus:ring-blue-200/50 rounded-xl pl-10 pt-3 transition-all duration-300 group-hover:border-blue-300 shadow-sm resize-none"
                                     suppressHydrationWarning
                                   />
-                                  <div className="absolute left-3 top-3 text-gray-500 group-hover:text-indigo-400 transition-colors duration-300">
+                                  <div className="absolute left-3 top-3 text-blue-500 group-hover:text-blue-600 transition-colors duration-300">
                                     <Info className="h-4 w-4" />
                                   </div>
                                 </div>
@@ -483,10 +596,10 @@
                                     {...field}
                                     value={field.value || ''}
                                     disabled={isSubmitting}
-                                    className="bg-[#262626] border-[#333333] focus:border-indigo-500 focus:ring-indigo-500/20 rounded-lg pl-10 transition-all duration-300 group-hover:border-indigo-500/50"
+                                    className="bg-white border-gray-200 focus:border-blue-500 focus:ring-blue-200/50 rounded-xl pl-10 h-11 transition-all duration-300 group-hover:border-blue-300 shadow-sm"
                                     suppressHydrationWarning
                                   />
-                                  <div className="absolute left-3 top-2.5 text-gray-500 group-hover:text-indigo-400 transition-colors duration-300">
+                                  <div className="absolute left-3 top-3 text-blue-500 group-hover:text-blue-600 transition-colors duration-300">
                                     <Globe className="h-4 w-4" />
                                   </div>
                                 </div>
@@ -495,13 +608,13 @@
                             </FormItem>
                           )}
                         />
-                        <DialogFooter className="mt-6">
+                        <DialogFooter className="mt-8 border-t border-gray-100 pt-5 bg-gray-50/50">
                           <Button
                             type="button"
                             variant="outline"
                             onClick={() => { setIsFormDialogOpen(false); form.reset(); setLogoPreview(null); }}
                             disabled={isSubmitting}
-                            className="border-[#333333] hover:border-indigo-500 text-gray-300"
+                            className="border-gray-200 hover:border-gray-300 bg-white hover:bg-gray-50 text-gray-600 hover:text-gray-800 transition-all duration-300 shadow-sm rounded-lg"
                             suppressHydrationWarning
                           >
                             Cancel
@@ -509,19 +622,27 @@
                           <Button
                             type="submit"
                             disabled={isSubmitting}
-                            className="relative overflow-hidden bg-gradient-to-r from-indigo-600 to-purple-600 hover:from-indigo-700 hover:to-purple-700 text-white shadow-lg shadow-indigo-600/20 transition-all duration-300"
+                            className="bg-gradient-to-r from-blue-600 via-indigo-600 to-purple-600 hover:from-blue-700 hover:via-indigo-700 hover:to-purple-700 text-white transition-all duration-300 shadow-md hover:shadow-lg border-0 rounded-lg"
                             suppressHydrationWarning
                           >
-                            <span className="absolute top-0 right-0 px-5 py-1 bg-white/10 transform rotate-45 translate-y-[-25px] translate-x-[25px]"></span>
                             {isSubmitting ? (
                               <span className="flex items-center">
                                 <Loader2 className="mr-2 h-4 w-4 animate-spin" />
                                 <span>Processing...</span>
                               </span>
                             ) : (
-                              <span className="flex items-center">
-                                <PlusCircle className="mr-2 h-4 w-4" />
-                                <span>Add Startup</span>
+                              <span className="flex items-center gap-1.5">
+                                {editingStartupData ? (
+                                  <>
+                                    <Edit className="h-4 w-4" />
+                                    <span>Update Startup</span>
+                                  </>
+                                ) : (
+                                  <>
+                                    <PlusCircle className="h-4 w-4" />
+                                    <span>Add Startup</span>
+                                  </>
+                                )}
                               </span>
                             )}
                           </Button>
@@ -535,94 +656,122 @@
           </CardHeader>
           <CardContent>
             <div className="relative mb-6 group">
-              <div className="absolute inset-y-0 left-0 pl-3 flex items-center pointer-events-none transition-all duration-300 group-focus-within:text-indigo-400">
-                <Search className="h-4 w-4 text-gray-500 group-hover:text-indigo-400 transition-colors duration-300" />
-              </div>
-              <Input
-                type="text"
-                placeholder="Search startups by name, badge, or description..."
-                className="pl-10 bg-[#262626] border-[#333333] focus:border-indigo-500 focus:ring-indigo-500/20 rounded-lg group-hover:border-indigo-500/50 transition-all duration-300 shadow-inner shadow-black/20"
-                value={searchQuery}
-                onChange={(e) => setSearchQuery(e.target.value)}
-                suppressHydrationWarning
-              />
-              <div className="absolute inset-y-0 right-0 pr-3 flex items-center">
-                {searchQuery ? (
-                  <button
-                    type="button"
-                    onClick={() => setSearchQuery('')}
-                    className="text-gray-500 hover:text-red-400 transition-colors duration-300 focus:outline-none"
-                    suppressHydrationWarning
+              <motion.div 
+                className="absolute inset-y-0 left-0 pl-4 flex items-center pointer-events-none"
+                animate={{ 
+                  scale: searchQuery ? [1, 1.1, 1] : 1,
+                  color: searchQuery ? "#4F46E5" : "#818CF8"
+                }}
+                transition={{ 
+                  duration: searchQuery ? 0.4 : 0.2,
+                  ease: "easeInOut",
+                  repeat: searchQuery ? 0 : Infinity,
+                  repeatType: "reverse",
+                  repeatDelay: 1
+                }}
+              >
+                <Search className="h-5 w-5" />
+              </motion.div>
+              <motion.div
+                whileHover={{ scale: 1.01 }}
+                whileTap={{ scale: 0.99 }}
+                className="w-full"
+                initial={false}
+                animate={searchQuery ? { boxShadow: "0 4px 12px rgba(79, 70, 229, 0.15)" } : {}}
+              >
+                <Input
+                  type="text"
+                  placeholder="Search startups by name, badge, or description..."
+                  className="pl-10 h-12 text-base border-gray-200/50 focus:border-blue-400 focus:ring-blue-300 shadow-sm rounded-xl bg-white/80 focus:bg-white transition-all duration-300 hover:shadow-md hover:border-gray-300"
+                  value={searchQuery}
+                  onChange={(e) => setSearchQuery(e.target.value)}
+                  suppressHydrationWarning
+                />
+              </motion.div>
+              <AnimatePresence>
+                {searchQuery && (
+                  <motion.div
+                    initial={{ scale: 0, opacity: 0, rotate: -90 }}
+                    animate={{ scale: 1, opacity: 1, rotate: 0 }}
+                    exit={{ scale: 0, opacity: 0, rotate: 90 }}
+                    transition={{ duration: 0.2, ease: "backOut" }}
+                    className="absolute inset-y-0 right-0 pr-3 flex items-center"
                   >
-                    <X className="h-4 w-4" />
-                  </button>
-                ) : (
-                  <kbd className="hidden md:flex items-center gap-1 text-[10px] font-mono text-gray-500 bg-[#1A1A1A] px-1.5 py-0.5 rounded border border-[#333333]">
-                    <span className="text-xs">⌘</span>K
-                  </kbd>
+                    <motion.button
+                      type="button"
+                      onClick={() => setSearchQuery('')}
+                      className="text-gray-500 hover:text-red-500 hover:bg-red-50 transition-all duration-200 focus:outline-none h-6 w-6 rounded-full flex items-center justify-center"
+                      whileHover={{ scale: 1.1 }}
+                      whileTap={{ scale: 0.9 }}
+                      suppressHydrationWarning
+                    >
+                      <X className="h-4 w-4" />
+                    </motion.button>
+                  </motion.div>
                 )}
-              </div>
+              </AnimatePresence>
             </div>
 
             {isLoading ? (
               <div className="space-y-3">
                 {[...Array(3)].map((_, i) => (
-                  <div key={i} className="p-4 rounded-lg bg-[#242424] border border-[#333333]">
-                    <div className="flex items-center space-x-3">
-                      <Skeleton className="h-10 w-10 rounded-md bg-[#2A2A2A]" />
-                      <div className="space-y-1.5 flex-1">
-                        <Skeleton className="h-4 w-3/5 bg-[#2A2A2A]" />
-                        <Skeleton className="h-3 w-4/5 bg-[#2A2A2A]" />
+                  <div key={i} className="p-4 rounded-lg bg-gray-50/80 border border-gray-200/50 backdrop-blur-sm shadow-sm mb-4">
+                    <div className="flex items-center space-x-4">
+                      <Skeleton className="h-10 w-10 rounded-md bg-gray-200/70" />
+                      <div className="space-y-2 flex-1">
+                        <Skeleton className="h-4 w-3/5 bg-gray-200/70" />
+                        <Skeleton className="h-3 w-4/5 bg-gray-200/70" />
                       </div>
                     </div>
                   </div>
                 ))}
               </div>
             ) : error ? (
-              <div className="bg-gradient-to-r from-red-900/20 to-red-900/10 border border-red-800/50 text-red-300 p-6 rounded-lg flex items-start space-x-4 shadow-lg">
-                <div className="bg-red-900/30 p-2 rounded-full">
-                  <AlertCircle className="h-6 w-6 text-red-400" />
-                </div>
-                <div>
-                  <p className="font-medium">Error Loading Startups</p>
-                  <p className="text-sm text-red-400 mt-1">{error}</p>
-                  <Button
-                    variant="outline"
-                    size="sm"
-                    className="mt-3 border-red-800 text-red-300 hover:bg-red-900/30 hover:text-red-200"
-                    onClick={fetchStartups}
-                    suppressHydrationWarning
-                  >
-                    <RefreshCw className="mr-2 h-3 w-3" /> Try Again
-                  </Button>
+              <div className="border-2 border-red-200 bg-red-50/50 rounded-xl">
+                <div className="flex items-start space-x-4 p-6">
+                  <div className="bg-red-100/80 text-red-700 border border-red-200 rounded-lg w-10 h-10 flex items-center justify-center shadow-sm flex-shrink-0">
+                    <AlertCircle className="h-5 w-5" />
+                  </div>
+                  <div className="flex-1 min-w-0">
+                    <h3 className="text-lg font-semibold text-red-800 mb-2">Error Loading Startups</h3>
+                    <p className="text-red-600 mb-4 break-words">{error}</p>
+                    <Button
+                      onClick={fetchStartups}
+                      className="bg-gradient-to-r from-blue-600 to-purple-600 hover:from-blue-700 hover:to-purple-700 text-white transition-all duration-300 shadow-md hover:shadow-lg border-0"
+                      suppressHydrationWarning
+                    >
+                      <RefreshCw className="mr-2 h-4 w-4" /> Try Again
+                    </Button>
+                  </div>
                 </div>
               </div>
             ) : (
               <motion.div className="overflow-x-auto" variants={container} initial="hidden" animate="show">
                 {filteredStartups.length > 0 ? (
-                  <Table className="border-gray-200/50 bg-white/90 backdrop-blur-xl rounded-lg shadow-lg">
-                    <TableHeader className="bg-gradient-to-r from-gray-50/80 to-gray-100/80 backdrop-blur-sm">
-                      <TableRow className="border-gray-200/50 hover:bg-blue-50/20">
+                  <Table className="border-gray-200/50 bg-white/90 backdrop-blur-xl rounded-xl shadow-lg overflow-hidden">
+                    <TableHeader className="bg-gradient-to-r from-blue-50/80 to-indigo-50/80 backdrop-blur-sm">
+                      <TableRow className="border-gray-200/50 hover:bg-blue-100/30">
                         <TableHead className="w-[80px] text-gray-700 font-semibold">
-                          <div className="flex items-center">
+                          <div className="flex items-center px-2 py-1 rounded-lg bg-blue-50/50 border border-blue-100/50 inline-flex">
                             <UploadCloud className="h-3.5 w-3.5 mr-2 text-blue-600" />
                             <span>Logo</span>
                           </div>
                         </TableHead>
                         <TableHead className="text-gray-700 font-semibold">
-                          <div className="flex items-center">
-                            <Rocket className="h-3.5 w-3.5 mr-2 text-indigo-600" />
+                          <div className="flex items-center px-2 py-1 rounded-lg bg-blue-50/50 border border-blue-100/50 inline-flex">
+                            <Rocket className="h-3.5 w-3.5 mr-2 text-blue-600" />
                             <span>Name</span>
                           </div>
                         </TableHead>
                         <TableHead className="text-gray-700 font-semibold">
-                          <div className="flex items-center">
-                            <Info className="h-3.5 w-3.5 mr-2 text-purple-600" />
+                          <div className="flex items-center px-2 py-1 rounded-lg bg-blue-50/50 border border-blue-100/50 inline-flex">
+                            <Info className="h-3.5 w-3.5 mr-2 text-blue-600" />
                             <span>Description</span>
                           </div>
                         </TableHead>
                         <TableHead className="text-right text-gray-700 font-semibold">
-                          <div className="flex items-center justify-end">
+                          <div className="flex items-center justify-end px-2 py-1 rounded-lg bg-blue-50/50 border border-blue-100/50 inline-flex ml-auto">
+                            <Settings className="h-3.5 w-3.5 mr-2 text-blue-600" />
                             <span>Actions</span>
                           </div>
                         </TableHead>
@@ -631,24 +780,14 @@
                     <TableBody>
                       <AnimatePresence>
                         {filteredStartups.map((startup) => (
-<<<<<<< HEAD
-                          <motion.tr 
-                            key={startup.id} 
-                            variants={itemVariants} 
-                            initial="hidden" 
-                            animate="show" 
-                            exit={{ opacity: 0, x: -20 }} 
-                            className="hover:bg-gradient-to-r hover:from-blue-50/30 hover:to-purple-50/30 border-gray-200/50 transition-all duration-300"
-                            whileHover={{ scale: 1.01 }}
-=======
                           <motion.tr
                             key={startup.id}
                             variants={itemVariants}
                             initial="hidden"
                             animate="show"
                             exit={{ opacity: 0, x: -20 }}
-                            className="hover:bg-gradient-to-r hover:from-[#242424] hover:to-[#1E1E1E] border-[#333333] transition-colors duration-300" whileHover={{ scale: 1.01 }}
->>>>>>> 6f0e30e8
+                            className="hover:bg-gradient-to-r hover:from-blue-50/70 hover:to-indigo-50/70 border-gray-200/50 transition-all duration-300 group"
+                            whileHover={{ scale: 1.005, y: -2 }}
                           >
                             <TableCell>
                               <Avatar className="h-10 w-10 rounded-md shadow-sm">
@@ -660,19 +799,19 @@
                                 </AvatarFallback>
                               </Avatar>
                             </TableCell>
-                            <TableCell className="font-medium text-gray-800">{startup.name}</TableCell>
-                            <TableCell className="text-gray-600 text-xs max-w-sm truncate">{startup.description}</TableCell>
+                            <TableCell className="font-medium text-gray-800 group-hover:text-blue-700 transition-colors duration-300">
+                              <div className="transition-all duration-300 transform group-hover:translate-x-1">{startup.name}</div>
+                            </TableCell>
+                            <TableCell className="text-gray-600 text-sm max-w-sm truncate">
+                              <div className="transition-all duration-300 transform group-hover:translate-x-1">{startup.description}</div>
+                            </TableCell>
                             <TableCell className="text-right">
                               <div className="flex items-center justify-end space-x-2">
                                 <Button
                                   variant="ghost"
                                   size="icon"
                                   onClick={() => handleOpenFormDialog(startup)}
-<<<<<<< HEAD
-                                  className="hover:text-indigo-600 text-gray-500 hover:bg-indigo-100/60 transition-all duration-200 rounded-full" 
-=======
-                                  className="hover:text-indigo-400 text-gray-500 hover:bg-indigo-500/10 transition-colors duration-200"
->>>>>>> 6f0e30e8
+                                  className="text-gray-500 hover:text-blue-600 hover:bg-blue-50 opacity-80 group-hover:opacity-100 transition-all duration-300 rounded-full"
                                   suppressHydrationWarning
                                 >
                                   <Edit className="h-4 w-4" />
@@ -681,18 +820,18 @@
                                   variant="ghost"
                                   size="icon"
                                   onClick={() => handleDeleteClick(startup)}
-<<<<<<< HEAD
-                                  className="hover:text-red-600 text-gray-500 hover:bg-red-100/60 transition-all duration-200 rounded-full" 
-=======
-                                  className="hover:text-red-400 text-gray-500 hover:bg-red-500/10 transition-colors duration-200"
->>>>>>> 6f0e30e8
+                                  className="text-gray-500 hover:text-red-600 hover:bg-red-50 opacity-80 group-hover:opacity-100 transition-all duration-300 rounded-full"
                                   suppressHydrationWarning
                                 >
                                   <Trash2 className="h-4 w-4" />
                                 </Button>
                                 {startup.websiteUrl && (
                                   <a href={startup.websiteUrl} target="_blank" rel="noopener noreferrer">
-                                    <Button variant="ghost" size="icon" className="hover:text-primary">
+                                    <Button 
+                                      variant="ghost" 
+                                      size="icon" 
+                                      className="text-gray-500 hover:text-indigo-600 hover:bg-indigo-50 opacity-80 group-hover:opacity-100 transition-all duration-300 rounded-full"
+                                    >
                                       <ExternalLink className="h-4 w-4" />
                                     </Button>
                                   </a>
@@ -707,36 +846,96 @@
                 ) : (
                   <motion.div
                     variants={itemVariants}
-                    className="text-center py-12 bg-gradient-to-b from-[#1A1A1A] to-[#161616] rounded-xl border border-dashed border-[#333333] shadow-inner shadow-black/20"
+                    className="bg-white/95 backdrop-blur-xl border border-gray-200 rounded-2xl text-center py-16 overflow-hidden relative shadow-xl"
                     initial={{ opacity: 0, y: 20 }}
                     animate={{ opacity: 1, y: 0 }}
                     transition={{ duration: 0.5 }}
                   >
-                    <div className="mb-6 relative">
-                      <div className="absolute inset-0 bg-indigo-600/20 rounded-full blur-xl opacity-70 animate-pulse"></div>
-                      <Rocket className="mx-auto h-16 w-16 text-indigo-300 relative z-10" />
+                    <div className="absolute inset-0 bg-gradient-to-br from-blue-50/50 to-indigo-50/50 z-0"></div>
+                    <motion.div 
+                      className="absolute -top-24 -right-24 w-48 h-48 bg-gradient-to-br from-blue-400/10 to-indigo-400/10 rounded-full z-0"
+                      animate={{ 
+                        scale: [1, 1.2, 1],
+                        opacity: [0.5, 0.7, 0.5],
+                        rotate: [0, 45, 0]
+                      }}
+                      transition={{ duration: 8, repeat: Infinity, ease: "easeInOut" }}
+                    ></motion.div>
+                    <motion.div 
+                      className="absolute -bottom-32 -left-32 w-64 h-64 bg-gradient-to-br from-indigo-400/10 to-purple-400/10 rounded-full z-0"
+                      animate={{ 
+                        scale: [1, 1.1, 1],
+                        opacity: [0.5, 0.7, 0.5],
+                        rotate: [0, -30, 0]
+                      }}
+                      transition={{ duration: 6, repeat: Infinity, ease: "easeInOut", delay: 1 }}
+                    ></motion.div>
+                    <div className="max-w-md mx-auto relative z-10">
+                      <motion.div 
+                        className="bg-gradient-to-r from-blue-600 to-indigo-600 text-white border border-blue-700/20 rounded-full w-24 h-24 flex items-center justify-center mx-auto mb-6 shadow-lg"
+                        whileHover={{ scale: 1.05, rotate: 5 }}
+                        animate={{ 
+                          boxShadow: [
+                            "0 10px 20px -10px rgba(79, 70, 229, 0.4)",
+                            "0 20px 30px -10px rgba(79, 70, 229, 0.6)",
+                            "0 10px 20px -10px rgba(79, 70, 229, 0.4)"
+                          ]
+                        }}
+                        transition={{ duration: 2, repeat: Infinity }}
+                      >
+                        <Rocket className="h-10 w-10" />
+                      </motion.div>
+                      <motion.h3 
+                        className="text-2xl font-bold text-gray-800 mb-2 bg-gradient-to-r from-blue-700 via-indigo-700 to-purple-700 bg-clip-text text-transparent"
+                        animate={{ scale: [1, 1.02, 1] }}
+                        transition={{ duration: 3, repeat: Infinity, ease: "easeInOut" }}
+                      >
+                        {searchQuery ? 'No matching startups found' : 'No startups yet'}
+                      </motion.h3>
+                      <motion.p 
+                        className="mt-1 text-lg text-gray-600 max-w-sm mx-auto mb-6"
+                        initial={{ opacity: 0.8 }}
+                        animate={{ opacity: 1 }}
+                        transition={{ duration: 2, repeat: Infinity, repeatType: "reverse" }}
+                      >
+                        {searchQuery ? (
+                          'Try a different search term or clear the search to see all startups.'
+                        ) : (
+                          'Get started by adding your first startup to showcase on the landing page.'
+                        )}
+                      </motion.p>
+                      {searchQuery && (
+                        <motion.div
+                          whileHover={{ scale: 1.03 }}
+                          whileTap={{ scale: 0.98 }}
+                        >
+                          <Button
+                            onClick={() => setSearchQuery('')}
+                            className="mt-4 border border-gray-200/70 hover:border-blue-300/70 bg-white/90 hover:bg-blue-50/80 text-gray-700 hover:text-blue-700 transition-all duration-300 shadow-sm hover:shadow rounded-xl font-medium"
+                            variant="outline"
+                            suppressHydrationWarning
+                          >
+                            <X className="mr-2 h-4 w-4" />
+                            Clear Search
+                          </Button>
+                        </motion.div>
+                      )}
+                      {!searchQuery && (
+                        <motion.div
+                          whileHover={{ scale: 1.03 }}
+                          whileTap={{ scale: 0.98 }}
+                        >
+                          <Button
+                            onClick={() => setIsFormDialogOpen(true)}
+                            className="bg-gradient-to-r from-blue-600 to-purple-600 hover:from-blue-700 hover:to-purple-700 text-white transition-all duration-300 shadow-md hover:shadow-lg border-0 rounded-xl"
+                            suppressHydrationWarning
+                          >
+                            <PlusCircle className="mr-2 h-5 w-5" />
+                            Add Your First Startup
+                          </Button>
+                        </motion.div>
+                      )}
                     </div>
-                    <h3 className="text-2xl font-medium text-gray-100 mb-2">
-                      {searchQuery ? 'No matching startups found' : 'No startups yet'}
-                    </h3>
-                    <p className="mt-1 text-base text-gray-400 max-w-sm mx-auto">
-                      {searchQuery ? (
-                        'Try a different search term or clear the search to see all startups.'
-                      ) : (
-                        'Get started by adding your first startup to showcase on the landing page.'
-                      )}
-                    </p>
-                    {searchQuery && (
-                      <Button
-                        onClick={() => setSearchQuery('')}
-                        variant="outline"
-                        className="mt-6 border-indigo-500/30 text-indigo-300 hover:bg-indigo-900/20"
-                        suppressHydrationWarning
-                      >
-                        <X className="mr-2 h-4 w-4" />
-                        Clear Search
-                      </Button>
-                    )}
                   </motion.div>
                 )}
               </motion.div>
@@ -749,13 +948,21 @@
         setIsFormDialogOpen(isOpen);
         if (!isOpen) { form.reset(); setLogoPreview(null); setEditingStartupData(null); }
       }}>
-        <DialogContent className="sm:max-w-[900px] max-h-[90vh] bg-card border-border">
-          <DialogHeader>
-            <DialogTitle className="font-montserrat text-2xl text-accent">{editingStartupData ? "Edit Startup" : "Add New Startup"}</DialogTitle>
-            <DialogDescription className="text-muted-foreground">{editingStartupData ? "Update the details of the startup." : "Fill in the details to add a new startup."}</DialogDescription>
+        <DialogContent className="sm:max-w-[900px] max-h-[90vh] bg-white border border-gray-100 rounded-2xl overflow-hidden shadow-xl transition-all duration-300">
+          <div className="absolute top-0 left-0 right-0 h-1.5 bg-gradient-to-r from-blue-500 via-indigo-500 to-purple-500"></div>
+          <DialogHeader className="pb-6">
+            <DialogTitle className="text-2xl font-bold text-gray-800 flex items-center gap-3">
+              <div className="bg-gradient-to-br from-blue-50 to-indigo-50 text-blue-600 border border-blue-100 rounded-xl w-11 h-11 flex items-center justify-center shadow-sm">
+                {editingStartupData ? <Edit className="h-5 w-5 stroke-blue-600" /> : <Rocket className="h-5 w-5 stroke-blue-600" />}
+              </div>
+              <span className="bg-gradient-to-r from-blue-700 via-indigo-700 to-purple-700 bg-clip-text text-transparent">
+                {editingStartupData ? "Edit Startup" : "Add New Startup"}
+              </span>
+            </DialogTitle>
+            <DialogDescription className="text-gray-600 pl-14 -mt-1">{editingStartupData ? "Update the details of the startup." : "Fill in the details to add a new startup."}</DialogDescription>
           </DialogHeader>
           <Form {...form}>
-            <form onSubmit={form.handleSubmit(onSubmit)} className="space-y-6 py-4 max-h-[60vh] overflow-y-auto pr-2">
+            <form onSubmit={form.handleSubmit(onSubmit)} className="space-y-5 py-2 max-h-[60vh] overflow-y-auto pr-2 custom-scrollbar">
               <FormField control={form.control} name="name" render={({ field }) => (
                 <FormItem><FormLabel>Startup Company Name</FormLabel><FormControl><Input placeholder="e.g., Innovatech" {...field} disabled={isSubmitting} className="bg-background focus:border-accent" /></FormControl><FormMessage /></FormItem>
               )} />
@@ -763,124 +970,436 @@
               <div className="grid grid-cols-1 md:grid-cols-2 gap-4">
                 <FormField control={form.control} name="funnelSource" render={({ field }) => (
                   <FormItem><FormLabel>Funnel Source</FormLabel><FormControl>
-                    <Select onValueChange={field.onChange} value={field.value} disabled={isSubmitting}>
-                      <SelectTrigger className="bg-background focus:border-accent">
-                        <SelectValue placeholder="Select funnel source" />
-                      </SelectTrigger>
-                      <SelectContent>
-                        <SelectItem value="Website">Website</SelectItem>
-                        <SelectItem value="Social Media">Social Media</SelectItem>
-                        <SelectItem value="Referral">Referral</SelectItem>
-                        <SelectItem value="Event">Event</SelectItem>
-                        <SelectItem value="Direct Application">Direct Application</SelectItem>
-                        <SelectItem value="College Network">College Network</SelectItem>
-                        <SelectItem value="Other">Other</SelectItem>
-                      </SelectContent>
-                    </Select>
+                    <div className="relative">
+                      <Select onValueChange={field.onChange} value={field.value} disabled={isSubmitting}>
+                        <SelectTrigger className="bg-white border-gray-200 focus:border-blue-500 focus:ring-blue-200/50 rounded-xl h-11 pl-10 transition-all duration-300 hover:border-blue-300 shadow-sm">
+                          <SelectValue placeholder="Select funnel source" />
+                        </SelectTrigger>
+                        <SelectContent className="border-gray-100 shadow-md bg-white/95 backdrop-blur-sm">
+                          <SelectItem value="Website">Website</SelectItem>
+                          <SelectItem value="Social Media">Social Media</SelectItem>
+                          <SelectItem value="Referral">Referral</SelectItem>
+                          <SelectItem value="Event">Event</SelectItem>
+                          <SelectItem value="Direct Application">Direct Application</SelectItem>
+                          <SelectItem value="College Network">College Network</SelectItem>
+                          <SelectItem value="Other">Other</SelectItem>
+                        </SelectContent>
+                      </Select>
+                      <div className="absolute left-3 top-3 text-blue-500 pointer-events-none transition-colors duration-300">
+                        <ExternalLink className="h-4 w-4" />
+                      </div>
+                    </div>
                   </FormControl><FormMessage /></FormItem>
                 )} />
 
                 <FormField control={form.control} name="session" render={({ field }) => (
                   <FormItem><FormLabel>Session</FormLabel><FormControl>
-                    <Select onValueChange={field.onChange} value={field.value} disabled={isSubmitting}>
-                      <SelectTrigger className="bg-background focus:border-accent">
-                        <SelectValue placeholder="Select session" />
-                      </SelectTrigger>
-                      <SelectContent>
-                        <SelectItem value="2023-24">2023-24</SelectItem>
-                        <SelectItem value="2024-25">2024-25</SelectItem>
-                        <SelectItem value="2025-26">2025-26</SelectItem>
-                        <SelectItem value="2026-27">2026-27</SelectItem>
-                      </SelectContent>
-                    </Select>
+                    <div className="relative">
+                      <Select onValueChange={field.onChange} value={field.value} disabled={isSubmitting}>
+                        <SelectTrigger className="bg-white border-gray-200 focus:border-blue-500 focus:ring-blue-200/50 rounded-xl h-11 pl-10 transition-all duration-300 hover:border-blue-300 shadow-sm">
+                          <SelectValue placeholder="Select session" />
+                        </SelectTrigger>
+                        <SelectContent className="border-gray-100 shadow-md bg-white/95 backdrop-blur-sm">
+                          <SelectItem value="2023-24">2023-24</SelectItem>
+                          <SelectItem value="2024-25">2024-25</SelectItem>
+                          <SelectItem value="2025-26">2025-26</SelectItem>
+                          <SelectItem value="2026-27">2026-27</SelectItem>
+                        </SelectContent>
+                      </Select>
+                      <div className="absolute left-3 top-3 text-blue-500 pointer-events-none transition-colors duration-300">
+                        <CalendarIcon className="h-4 w-4" />
+                      </div>
+                    </div>
                   </FormControl><FormMessage /></FormItem>
                 )} />
               </div>
 
               <div className="grid grid-cols-1 md:grid-cols-2 gap-4">
                 <FormField control={form.control} name="monthYearOfIncubation" render={({ field }) => (
-                  <FormItem><FormLabel>Month Year of Incubation</FormLabel><FormControl><Input placeholder="e.g., January 2024" {...field} disabled={isSubmitting} className="bg-background focus:border-accent" /></FormControl><FormMessage /></FormItem>
+                  <FormItem><FormLabel>Month Year of Incubation</FormLabel><FormControl>
+                    <div className="relative group">
+                      <Input 
+                        placeholder="e.g., January 2024" 
+                        {...field} 
+                        disabled={isSubmitting} 
+                        className="bg-white border-gray-200 focus:border-blue-500 focus:ring-blue-200/50 rounded-xl h-11 pl-10 transition-all duration-300 group-hover:border-blue-300 shadow-sm" 
+                      />
+                      <div className="absolute left-3 top-3 text-blue-500 group-hover:text-blue-600 transition-colors duration-300">
+                        <CalendarIcon className="h-4 w-4" />
+                      </div>
+                    </div>
+                  </FormControl><FormMessage /></FormItem>
                 )} />
 
                 <FormField control={form.control} name="status" render={({ field }) => (
                   <FormItem><FormLabel>Status</FormLabel><FormControl>
-                    <Select onValueChange={field.onChange} value={field.value} disabled={isSubmitting}>
-                      <SelectTrigger className="bg-background focus:border-accent">
-                        <SelectValue placeholder="Select status" />
-                      </SelectTrigger>
-                      <SelectContent>
-                        <SelectItem value="Active">Active</SelectItem>
-                        <SelectItem value="Incubating">Incubating</SelectItem>
-                        <SelectItem value="Graduated">Graduated</SelectItem>
-                        <SelectItem value="Pre-Incubation">Pre-Incubation</SelectItem>
-                        <SelectItem value="Alumni">Alumni</SelectItem>
-                        <SelectItem value="Suspended">Suspended</SelectItem>
-                      </SelectContent>
-                    </Select>
+                    <div className="relative">
+                      <Select onValueChange={field.onChange} value={field.value} disabled={isSubmitting}>
+                        <SelectTrigger className="bg-white border-gray-200 focus:border-blue-500 focus:ring-blue-200/50 rounded-xl h-11 pl-10 transition-all duration-300 hover:border-blue-300 shadow-sm">
+                          <SelectValue placeholder="Select status" />
+                        </SelectTrigger>
+                        <SelectContent className="border-gray-100 shadow-md bg-white/95 backdrop-blur-sm">
+                          <SelectItem value="Active" className="focus:bg-blue-50 focus:text-blue-700">
+                            <span className="flex items-center gap-2">
+                              <span className="h-2 w-2 rounded-full bg-green-500"></span>Active
+                            </span>
+                          </SelectItem>
+                          <SelectItem value="Incubating" className="focus:bg-blue-50 focus:text-blue-700">
+                            <span className="flex items-center gap-2">
+                              <span className="h-2 w-2 rounded-full bg-blue-500"></span>Incubating
+                            </span>
+                          </SelectItem>
+                          <SelectItem value="Graduated" className="focus:bg-blue-50 focus:text-blue-700">
+                            <span className="flex items-center gap-2">
+                              <span className="h-2 w-2 rounded-full bg-purple-500"></span>Graduated
+                            </span>
+                          </SelectItem>
+                          <SelectItem value="Pre-Incubation" className="focus:bg-blue-50 focus:text-blue-700">
+                            <span className="flex items-center gap-2">
+                              <span className="h-2 w-2 rounded-full bg-yellow-500"></span>Pre-Incubation
+                            </span>
+                          </SelectItem>
+                          <SelectItem value="Alumni" className="focus:bg-blue-50 focus:text-blue-700">
+                            <span className="flex items-center gap-2">
+                              <span className="h-2 w-2 rounded-full bg-indigo-500"></span>Alumni
+                            </span>
+                          </SelectItem>
+                          <SelectItem value="Suspended" className="focus:bg-blue-50 focus:text-blue-700">
+                            <span className="flex items-center gap-2">
+                              <span className="h-2 w-2 rounded-full bg-red-500"></span>Suspended
+                            </span>
+                          </SelectItem>
+                        </SelectContent>
+                      </Select>
+                      <div className="absolute left-3 top-3 text-blue-500 pointer-events-none transition-colors duration-300">
+                        <Info className="h-4 w-4" />
+                      </div>
+                    </div>
                   </FormControl><FormMessage /></FormItem>
                 )} />
               </div>
 
               <FormField control={form.control} name="legalStatus" render={({ field }) => (
                 <FormItem><FormLabel>Legal Status</FormLabel><FormControl>
-                  <Select onValueChange={field.onChange} value={field.value} disabled={isSubmitting}>
-                    <SelectTrigger className="bg-background focus:border-accent">
-                      <SelectValue placeholder="Select legal status" />
-                    </SelectTrigger>
-                    <SelectContent>
-                      <SelectItem value="Private Limited Company">Private Limited Company</SelectItem>
-                      <SelectItem value="Limited Liability Partnership (LLP)">Limited Liability Partnership (LLP)</SelectItem>
-                      <SelectItem value="Partnership Firm">Partnership Firm</SelectItem>
-                      <SelectItem value="Sole Proprietorship">Sole Proprietorship</SelectItem>
-                      <SelectItem value="MSME SSI">MSME SSI</SelectItem>
-                      <SelectItem value="Not Registered">Not Registered</SelectItem>
-                      <SelectItem value="Other">Other</SelectItem>
-                    </SelectContent>
-                  </Select>
+                  <div className="relative">
+                    <Select onValueChange={field.onChange} value={field.value} disabled={isSubmitting}>
+                      <SelectTrigger className="bg-white border-gray-200 focus:border-blue-500 focus:ring-blue-200/50 rounded-xl h-11 pl-10 transition-all duration-300 hover:border-blue-300 shadow-sm">
+                        <SelectValue placeholder="Select legal status" />
+                      </SelectTrigger>
+                      <SelectContent className="border-gray-100 shadow-md bg-white/95 backdrop-blur-sm">
+                        <SelectItem value="Private Limited Company" className="focus:bg-blue-50 focus:text-blue-700">Private Limited Company</SelectItem>
+                        <SelectItem value="Limited Liability Partnership (LLP)" className="focus:bg-blue-50 focus:text-blue-700">Limited Liability Partnership (LLP)</SelectItem>
+                        <SelectItem value="Partnership Firm" className="focus:bg-blue-50 focus:text-blue-700">Partnership Firm</SelectItem>
+                        <SelectItem value="Sole Proprietorship" className="focus:bg-blue-50 focus:text-blue-700">Sole Proprietorship</SelectItem>
+                        <SelectItem value="MSME SSI" className="focus:bg-blue-50 focus:text-blue-700">MSME SSI</SelectItem>
+                        <SelectItem value="Not Registered" className="focus:bg-blue-50 focus:text-blue-700">Not Registered</SelectItem>
+                        <SelectItem value="Other" className="focus:bg-blue-50 focus:text-blue-700">Other</SelectItem>
+                      </SelectContent>
+                    </Select>
+                    <div className="absolute left-3 top-3 text-blue-500 pointer-events-none transition-colors duration-300">
+                      <Settings className="h-4 w-4" />
+                    </div>
+                  </div>
                 </FormControl><FormMessage /></FormItem>
               )} />
 
               <div className="grid grid-cols-1 md:grid-cols-2 gap-4">
                 <FormField control={form.control} name="rknecEmailId" render={({ field }) => (
-                  <FormItem><FormLabel>RKNEC Email ID</FormLabel><FormControl><Input placeholder="example@rknec.edu" {...field} disabled={isSubmitting} className="bg-background focus:border-accent" /></FormControl><FormMessage /></FormItem>
+                  <FormItem><FormLabel>RKNEC Email ID</FormLabel><FormControl>
+                    <div className="relative group">
+                      <Input 
+                        placeholder="example@rknec.edu" 
+                        {...field} 
+                        disabled={isSubmitting} 
+                        className="bg-white border-gray-200 focus:border-blue-500 focus:ring-blue-200/50 rounded-xl h-11 pl-10 transition-all duration-300 group-hover:border-blue-300 shadow-sm" 
+                      />
+                      <div className="absolute left-3 top-3 text-blue-500 group-hover:text-blue-600 transition-colors duration-300">
+                        <Mail className="h-4 w-4" />
+                      </div>
+                    </div>
+                  </FormControl><FormMessage /></FormItem>
                 )} />
 
                 <FormField control={form.control} name="emailId" render={({ field }) => (
-                  <FormItem><FormLabel>Email ID</FormLabel><FormControl><Input placeholder="example@company.com" {...field} disabled={isSubmitting} className="bg-background focus:border-accent" /></FormControl><FormMessage /></FormItem>
+                  <FormItem><FormLabel>Email ID</FormLabel><FormControl>
+                    <div className="relative group">
+                      <Input 
+                        placeholder="example@company.com" 
+                        {...field} 
+                        disabled={isSubmitting} 
+                        className="bg-white border-gray-200 focus:border-blue-500 focus:ring-blue-200/50 rounded-xl h-11 pl-10 transition-all duration-300 group-hover:border-blue-300 shadow-sm" 
+                      />
+                      <div className="absolute left-3 top-3 text-blue-500 group-hover:text-blue-600 transition-colors duration-300">
+                        <Mail className="h-4 w-4" />
+                      </div>
+                    </div>
+                  </FormControl><FormMessage /></FormItem>
                 )} />
               </div>
 
               <div className="grid grid-cols-1 md:grid-cols-2 gap-4">
                 <FormField control={form.control} name="mobileNumber" render={({ field }) => (
-                  <FormItem><FormLabel>Mobile Number</FormLabel><FormControl><Input placeholder="+91 9876543210" {...field} disabled={isSubmitting} className="bg-background focus:border-accent" /></FormControl><FormMessage /></FormItem>
+                  <FormItem><FormLabel>Mobile Number</FormLabel><FormControl>
+                    <div className="relative group">
+                      <Input 
+                        placeholder="+91 9876543210" 
+                        {...field} 
+                        disabled={isSubmitting} 
+                        className="bg-white border-gray-200 focus:border-blue-500 focus:ring-blue-200/50 rounded-xl h-11 pl-10 transition-all duration-300 group-hover:border-blue-300 shadow-sm" 
+                      />
+                      <div className="absolute left-3 top-3 text-blue-500 group-hover:text-blue-600 transition-colors duration-300">
+                        <Phone className="h-4 w-4" />
+                      </div>
+                    </div>
+                  </FormControl><FormMessage /></FormItem>
                 )} />
 
                 <FormField control={form.control} name="websiteUrl" render={({ field }) => (
-                  <FormItem><FormLabel>Website URL (Optional)</FormLabel><FormControl><Input placeholder="https://startup.com" {...field} value={field.value || ''} disabled={isSubmitting} className="bg-background focus:border-accent" /></FormControl><FormMessage /></FormItem>
+                  <FormItem><FormLabel>Website URL (Optional)</FormLabel><FormControl>
+                    <div className="relative group">
+                      <Input 
+                        placeholder="https://startup.com" 
+                        {...field} 
+                        value={field.value || ''} 
+                        disabled={isSubmitting} 
+                        className="bg-white border-gray-200 focus:border-blue-500 focus:ring-blue-200/50 rounded-xl h-11 pl-10 transition-all duration-300 group-hover:border-blue-300 shadow-sm" 
+                      />
+                      <div className="absolute left-3 top-3 text-blue-500 group-hover:text-blue-600 transition-colors duration-300">
+                        <Globe className="h-4 w-4" />
+                      </div>
+                    </div>
+                  </FormControl><FormMessage /></FormItem>
                 )} />
               </div>
 
               <FormField control={form.control} name="logoFile" render={({ field }) => (
-                <FormItem><FormLabel>Logo Upload (Optional)</FormLabel>
-                  <FormControl><div className="flex items-center gap-4">
-                    <Input type="file" accept="image/*" onChange={handleLogoFileChange} disabled={isSubmitting} className="bg-background focus:border-accent file:text-accent file:font-semibold" />
-                    {logoPreview && <Avatar className="h-16 w-16 rounded-md"><AvatarImage src={logoPreview} alt="Logo preview" className="object-contain" /><AvatarFallback><UploadCloud /></AvatarFallback></Avatar>}
-                  </div></FormControl><FormMessage /><p className="text-xs text-muted-foreground mt-1">Max 5MB. If no file, provide Logo URL below.</p>
+                <FormItem><FormLabel>
+                  <span className="flex items-center gap-2">
+                    Logo Upload <span className="text-xs text-blue-500 font-normal bg-blue-50 px-2 py-0.5 rounded-full">Recommended</span>
+                  </span>
+                </FormLabel>
+                  <FormControl>
+                    <div className="flex flex-col gap-4">
+                      {logoPreview ? (
+                        <div className="flex flex-col sm:flex-row items-center gap-4 bg-gradient-to-r from-blue-50/40 to-indigo-50/40 rounded-xl p-5 border border-blue-100/70 shadow-sm transition-all duration-300 hover:shadow-md">
+                          <div className="relative group">
+                            <div className="h-28 w-28 rounded-lg border-2 border-blue-100 shadow-sm overflow-hidden bg-white p-2 grid place-items-center">
+                              <img src={logoPreview} alt="Logo preview" className="max-h-full max-w-full object-contain" />
+                              <div className="absolute inset-0 bg-gray-900/0 group-hover:bg-gray-900/10 transition-all duration-300"></div>
+                            </div>
+                            <div className="absolute -top-2 -right-2">
+                              <Button 
+                                type="button" 
+                                variant="ghost" 
+                                size="icon" 
+                                className="h-6 w-6 rounded-full bg-red-50 hover:bg-red-100 text-red-500 hover:text-red-600 border border-red-100 shadow-sm transition-all duration-200 hover:shadow-md"
+                                onClick={() => {
+                                  setLogoPreview(null);
+                                  form.setValue("logoFile", undefined);
+                                  form.setValue("logoUrl", "");
+                                }}
+                              >
+                                <X className="h-3 w-3" />
+                              </Button>
+                            </div>
+                          </div>
+                          <div className="flex-1 text-center sm:text-left">
+                            <h4 className="text-sm font-medium text-blue-700 mb-1 flex items-center gap-1">
+                              <CheckCircle2 className="h-3.5 w-3.5 text-emerald-500" /> 
+                              Logo Preview
+                            </h4>
+                            <p className="text-xs text-gray-600 mb-3">Your logo has been uploaded successfully and is ready for use.</p>
+                            <div className="flex gap-2 justify-center sm:justify-start">
+                              <Button 
+                                type="button" 
+                                variant="outline" 
+                                size="sm" 
+                                className="text-xs h-8 bg-white border-gray-200 hover:border-blue-300 hover:bg-blue-50/50 text-gray-700 hover:text-blue-700 transition-all duration-300"
+                                onClick={() => {
+                                  // Open a file picker to replace the current logo
+                                  const input = document.createElement('input');
+                                  input.type = 'file';
+                                  input.accept = 'image/*';
+                                  input.onchange = (e) => handleLogoFileChange(e as any);
+                                  input.click();
+                                }}
+                              >
+                                <RefreshCw className="h-3 w-3 mr-1.5" /> Replace
+                              </Button>
+                              <Button 
+                                type="button" 
+                                variant="outline" 
+                                size="sm" 
+                                className="text-xs h-8 bg-white border-gray-200 hover:border-red-200 hover:bg-red-50/50 text-gray-700 hover:text-red-700 transition-all duration-300"
+                                onClick={() => {
+                                  setLogoPreview(null);
+                                  form.setValue("logoFile", undefined);
+                                  form.setValue("logoUrl", "");
+                                }}
+                              >
+                                <Trash2 className="h-3 w-3 mr-1.5" /> Remove
+                              </Button>
+                            </div>
+                          </div>
+                        </div>
+                      ) : (
+                        <div 
+                          className="relative group cursor-pointer transition-all duration-300 hover:scale-[1.01]" 
+                          onClick={() => {
+                            const input = document.querySelector('input[type="file"][accept="image/*"]');
+                            if (input) {
+                              (input as HTMLInputElement).click();
+                            }
+                          }}
+                          onDragOver={(e) => {
+                            e.preventDefault();
+                            e.stopPropagation();
+                            (e.target as HTMLDivElement).classList.add('ring-2', 'ring-blue-400');
+                          }}
+                          onDragLeave={(e) => {
+                            e.preventDefault();
+                            e.stopPropagation();
+                            (e.target as HTMLDivElement).classList.remove('ring-2', 'ring-blue-400');
+                          }}
+                          onDrop={(e) => {
+                            e.preventDefault();
+                            e.stopPropagation();
+                            (e.target as HTMLDivElement).classList.remove('ring-2', 'ring-blue-400');
+                            
+                            if (e.dataTransfer.files && e.dataTransfer.files[0]) {
+                              const file = e.dataTransfer.files[0];
+                              handleLogoFileChange({ target: { files: e.dataTransfer.files }} as any);
+                            }
+                          }}
+                        >
+                          <div className="border-2 border-dashed border-gray-200 hover:border-blue-300 rounded-xl p-8 text-center transition-all group-hover:bg-gradient-to-br group-hover:from-blue-50/30 group-hover:to-indigo-50/30 group-hover:shadow-sm">
+                            <div className="mb-4">
+                              <div className="mx-auto bg-gradient-to-br from-blue-50 to-indigo-50 rounded-full h-16 w-16 flex items-center justify-center border border-blue-100/70 shadow-sm group-hover:shadow transition-all duration-300">
+                                <UploadCloud className="h-8 w-8 text-blue-500 group-hover:text-blue-600 transition-colors" />
+                              </div>
+                            </div>
+                            <p className="text-sm font-medium mb-1 text-gray-800 group-hover:text-blue-700 transition-colors">Drag and drop your logo here</p>
+                            <p className="text-xs text-gray-500 mb-4 group-hover:text-gray-600">or click anywhere in this area to browse files</p>
+                            <Input 
+                              type="file" 
+                              accept="image/*" 
+                              onChange={handleLogoFileChange} 
+                              disabled={isSubmitting}
+                              className="absolute inset-0 w-full h-full opacity-0 cursor-pointer" 
+                              aria-label="Upload logo"
+                            />
+                            <div className="inline-flex items-center justify-center">
+                              <span className="text-xs bg-blue-50 text-blue-600 px-3 py-1 rounded-full border border-blue-100 flex items-center gap-1.5">
+                                <ImageIcon className="h-3 w-3" />
+                                Recommended: Square image (1:1 ratio)
+                              </span>
+                            </div>
+                          </div>
+                        </div>
+                      )}
+                    </div>
+                  </FormControl>
+                  <FormMessage />
+                  <p className="text-xs text-gray-500 mt-2 flex items-center gap-1.5 pl-1">
+                    <Info className="h-3 w-3 text-blue-500" /> 
+                    Max 5MB. Supported formats: JPG, PNG, GIF, WebP, SVG
+                  </p>
                 </FormItem>
               )} />
 
               <FormField control={form.control} name="logoUrl" render={({ field }) => (
-                <FormItem><FormLabel>Logo URL {form.getValues('logoFile') ? '(Fallback if upload fails)' : ''}</FormLabel><FormControl><Input placeholder="https://example.com/logo.png" {...field} disabled={isSubmitting} className="bg-background focus:border-accent" /></FormControl><FormMessage /></FormItem>
+                <FormItem><FormLabel>
+                  <span className="flex items-center gap-1.5">
+                    <span>Logo URL</span> 
+                    {logoPreview ? 
+                      <span className="text-xs text-emerald-500 font-normal bg-emerald-50 px-2 py-0.5 rounded-full flex items-center gap-1">
+                        <CheckCircle2 className="h-3 w-3" /> Set from upload
+                      </span> 
+                      : 
+                      <span className="text-xs text-blue-500 font-normal bg-blue-50 px-2 py-0.5 rounded-full">Alternative to upload</span>
+                    }
+                  </span>
+                </FormLabel>
+                <FormControl>
+                  <div className="relative group">
+                    <Input 
+                      placeholder="https://example.com/logo.png" 
+                      {...field} 
+                      disabled={isSubmitting} 
+                      className="bg-white border-gray-200 focus:border-blue-500 focus:ring-blue-200/50 rounded-xl h-11 pl-10 transition-all duration-300 group-hover:border-blue-300 shadow-sm" 
+                    />
+                    <div className="absolute left-3 top-3 text-blue-500 group-hover:text-blue-600 transition-colors duration-300">
+                      <Globe className="h-4 w-4" />
+                    </div>
+                    {field.value && !logoPreview && (
+                      <div className="absolute right-3 top-3">
+                        <Button
+                          type="button"
+                          variant="ghost"
+                          size="icon"
+                          className="h-5 w-5 text-gray-400 hover:text-gray-600"
+                          onClick={() => {
+                            form.setValue("logoUrl", "");
+                          }}
+                        >
+                          <X className="h-3 w-3" />
+                        </Button>
+                      </div>
+                    )}
+                  </div>
+                </FormControl>
+                <FormMessage />
+                {!logoPreview && (
+                  <p className="text-xs text-gray-500 mt-2 flex items-center gap-1.5 pl-1">
+                    <LinkIcon className="h-3 w-3 text-blue-500" /> 
+                    Enter a direct URL to an image if you can't upload a file
+                  </p>
+                )}
+                </FormItem>
               )} />
               <FormField control={form.control} name="description" render={({ field }) => (
-                <FormItem><FormLabel>Description</FormLabel><FormControl><Textarea placeholder="Brief description of the startup..." {...field} rows={3} disabled={isSubmitting} className="bg-background focus:border-accent" /></FormControl><FormMessage /></FormItem>
+                <FormItem><FormLabel>Description</FormLabel><FormControl>
+                  <div className="relative group">
+                    <Textarea 
+                      placeholder="Brief description of the startup..." 
+                      {...field} 
+                      rows={3} 
+                      disabled={isSubmitting} 
+                      className="bg-white border-gray-200 focus:border-blue-500 focus:ring-blue-200/50 rounded-xl pl-10 pt-3 transition-all duration-300 group-hover:border-blue-300 shadow-sm resize-none" 
+                    />
+                    <div className="absolute left-3 top-3 text-blue-500 group-hover:text-blue-600 transition-colors duration-300">
+                      <Info className="h-4 w-4" />
+                    </div>
+                  </div>
+                </FormControl><FormMessage /></FormItem>
               )} />
 
-              <DialogFooter className="mt-6">
-                <Button type="button" variant="outline" onClick={() => setIsFormDialogOpen(false)} disabled={isSubmitting} className="hover:border-accent">Cancel</Button>
-                <Button type="submit" disabled={isSubmitting} className="bg-accent hover:bg-accent/90 text-accent-foreground">
-                  {isSubmitting ? <Loader2 className="mr-2 h-4 w-4 animate-spin" /> : (editingStartupData ? <Edit className="mr-2 h-4 w-4" /> : <PlusCircle className="mr-2 h-4 w-4" />)}
-                  {editingStartupData ? "Update Startup" : "Add Startup"}
+              <DialogFooter className="mt-8 border-t border-gray-100 pt-5 bg-gray-50/50">
+                <Button
+                  type="button"
+                  variant="outline"
+                  onClick={() => setIsFormDialogOpen(false)} 
+                  disabled={isSubmitting} 
+                  className="border-gray-200 hover:border-gray-300 bg-white hover:bg-gray-50 text-gray-600 hover:text-gray-800 transition-all duration-300 shadow-sm rounded-lg"
+                >
+                  Cancel
+                </Button>
+                <Button 
+                  type="submit" 
+                  disabled={isSubmitting} 
+                  className="bg-gradient-to-r from-blue-600 via-indigo-600 to-purple-600 hover:from-blue-700 hover:via-indigo-700 hover:to-purple-700 text-white transition-all duration-300 shadow-md hover:shadow-lg border-0 rounded-lg"
+                >
+                  {isSubmitting ? (
+                    <span className="flex items-center gap-1.5">
+                      <Loader2 className="h-4 w-4 animate-spin" />
+                      <span>Processing...</span>
+                    </span>
+                  ) : (
+                    <span className="flex items-center gap-1.5">
+                      {editingStartupData ? <Edit className="h-4 w-4" /> : <PlusCircle className="h-4 w-4" />}
+                      <span>{editingStartupData ? "Update Startup" : "Add Startup"}</span>
+                    </span>
+                  )}
                 </Button>
               </DialogFooter>
             </form>
@@ -889,15 +1408,36 @@
       </Dialog>
 
       <AlertDialog open={!!startupToDelete} onOpenChange={(isOpen) => !isOpen && setStartupToDelete(null)}>
-        <AlertDialogContent>
-          <AlertDialogHeader>
-            <AlertDialogTitle>Are you absolutely sure?</AlertDialogTitle>
-            <AlertDialogDescription>This action cannot be undone. This will permanently delete the startup "{startupToDelete?.name}".</AlertDialogDescription>
+        <AlertDialogContent className="bg-white border border-gray-100 rounded-xl shadow-xl">
+          <div className="absolute top-0 left-0 right-0 h-1.5 bg-gradient-to-r from-red-500 to-pink-500"></div>
+          <AlertDialogHeader className="pb-2">
+            <AlertDialogTitle className="text-2xl font-bold text-gray-800 flex items-center gap-3">
+              <div className="bg-red-50 text-red-600 border border-red-100 rounded-xl w-10 h-10 flex items-center justify-center shadow-sm">
+                <AlertCircle className="h-5 w-5" />
+              </div>
+              <span>Delete Confirmation</span>
+            </AlertDialogTitle>
+            <AlertDialogDescription className="text-gray-600 mt-2 text-base">
+              This action cannot be undone. This will permanently delete the startup <span className="font-medium text-red-600">"{startupToDelete?.name}"</span> from the database.
+            </AlertDialogDescription>
           </AlertDialogHeader>
-          <AlertDialogFooter>
-            <AlertDialogCancel onClick={() => setStartupToDelete(null)} disabled={isDeleting}>Cancel</AlertDialogCancel>
-            <AlertDialogAction onClick={confirmDelete} disabled={isDeleting} className="bg-destructive hover:bg-destructive/90 text-destructive-foreground">
-              {isDeleting ? <Loader2 className="mr-2 h-4 w-4 animate-spin" /> : <Trash2 className="mr-2 h-4 w-4" />} Delete
+          <AlertDialogFooter className="mt-6 border-t border-gray-100 pt-5 bg-gray-50/50">
+            <AlertDialogCancel 
+              onClick={() => setStartupToDelete(null)} 
+              disabled={isDeleting}
+              className="border-gray-200 hover:border-gray-300 bg-white hover:bg-gray-50 text-gray-600 hover:text-gray-800 transition-all duration-300 shadow-sm rounded-lg"
+            >
+              Cancel
+            </AlertDialogCancel>
+            <AlertDialogAction 
+              onClick={confirmDelete} 
+              disabled={isDeleting} 
+              className="bg-gradient-to-r from-red-600 to-pink-600 hover:from-red-700 hover:to-pink-700 text-white transition-all duration-300 shadow-md hover:shadow-lg border-0 rounded-lg"
+            >
+              <span className="flex items-center gap-1.5">
+                {isDeleting ? <Loader2 className="h-4 w-4 animate-spin" /> : <Trash2 className="h-4 w-4" />}
+                <span>Delete Startup</span>
+              </span>
             </AlertDialogAction>
           </AlertDialogFooter>
         </AlertDialogContent>
